--- conflicted
+++ resolved
@@ -209,9 +209,6 @@
         @param key set to get random member from.
         @retval Deferred that fires with member or None if empty set.
         """
-<<<<<<< HEAD
-        return defer.maybeDeferred(self.kss.get, key, set())
-=======
         return defer.maybeDeferred(self._srandmember, key)
 
     def _srandmember(self, key):
@@ -221,7 +218,6 @@
             return elm
         except KeyError:
             return None
->>>>>>> 9445a9bf
 
     def sadd(self, key, member):
         """
