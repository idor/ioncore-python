--- conflicted
+++ resolved
@@ -259,21 +259,6 @@
         log.debug('ok, gotta task to save')
 
         #create the response: task_id and actual origin
-<<<<<<< HEAD
-        resp = yield self.mc.create_instance(ADDTASK_RSP_TYPE)
-        resp.task_id  = task_id
-        resp.origin   = content.desired_origin
-
-
-        schedule={'origin':content.desired_origin,
-                  'payload':content.payload,
-                  'interval': content.interval_seconds,
-                  #'time_start_unix':content.time_start_unix,
-                  #'time_end_unit':content.time_end_unix
-                  }
-        self.scheduled_events[task_id] = schedule
-
-=======
         resp            = yield self.mc.create_instance(ADDTASK_RSP_TYPE)
         resp.task_id    = task_id
         resp.origin     = desired_origin
@@ -289,7 +274,6 @@
                                                     'interval_seconds':msg_interval,
                                                     'desired_origin': desired_origin,
                                                     'payload': payload})
->>>>>>> 648facdb
 
         # Now that task is stored into registry, add to messaging callback
         log.debug('Adding task to scheduler')
@@ -357,13 +341,6 @@
         payload = repo._load_element(StructureElement.parse_structure_element(tdef['payload']))
 
         log.debug('Time to send "%s" to "%s", id "%s"' % \
-<<<<<<< HEAD
-                      (tdef['payload'], tdef['origin'], task_id))
-        yield self.send(tdef['origin'], 'scheduler', tdef['payload'])
-        log.debug('Send completed, rescheduling %s' % task_id)
-
-        reactor.callLater(tdef['interval'], self._send_and_reschedule, task_id)
-=======
                       (payload, tdef['desired_origin'], task_id))
 
         yield self.pub.create_and_publish_event(origin=tdef['desired_origin'],
@@ -375,7 +352,6 @@
 
         # start time of None is fine, we just happened so we can be sure interval_seconds is just about right
         self._schedule_event(None, tdef['interval_seconds'], task_id)
->>>>>>> 648facdb
 
         """
         Update last-invoked timestamp in registry
@@ -386,11 +362,8 @@
 #        tdef['last_run'] = time.time()
 #        self.store.put(task_id, tdef)
         """
-<<<<<<< HEAD
-        log.debug('Task %s rescheduled for %f seconds OK' % (task_id, tdef['interval']))
-=======
+
         log.debug('Task %s rescheduled for %f seconds OK' % (task_id, tdef['interval_seconds']))
->>>>>>> 648facdb
 
 class SchedulerServiceClient(ServiceClient):
     """
