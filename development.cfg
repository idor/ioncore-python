--- conflicted
+++ resolved
@@ -11,8 +11,4 @@
 # If you want to overwrite versions in the parent
 # file, this is a good place.
 [versions]
-<<<<<<< HEAD
-ionproto=0.3.13-pl16
-=======
-ionproto=0.3.13-pl20
->>>>>>> 83a74568
+ionproto=0.3.13-pl20