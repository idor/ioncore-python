#!/usr/bin/env python

"""
@file ion/integration/sa/instrument_integration_service.py
@author Maurice Manning
@brief service to provide instrument workflows to UI and external access
"""

import ion.util.ionlog
log = ion.util.ionlog.getLogger(__name__)
from twisted.internet import defer

from ion.agents.instrumentagents.simulators.sim_SBE49 import Simulator
from ion.agents.instrumentagents.instrument_agent import InstrumentAgentClient
from ion.core.process.process import ProcessFactory, ProcessDesc

from ion.core.process.service_process import ServiceProcess, ServiceClient
from ion.services.coi.resource_registry.association_client import AssociationClient
from ion.services.coi.resource_registry.association_client import AssociationClientError
from ion.core.messaging.message_client import MessageClient

from ion.services.dm.inventory.association_service import AssociationServiceClient, ASSOCIATION_QUERY_MSG_TYPE
from ion.services.dm.inventory.association_service import PREDICATE_OBJECT_QUERY_TYPE, IDREF_TYPE, PREDICATE_REFERENCE_TYPE

import ion.util.procutils as pu
from ion.services.coi.resource_registry.resource_client import ResourceClient
from ion.services.dm.distribution.events import InfoLoggingEventSubscriber
from ion.services.dm.distribution.events import DataEventSubscriber

import ion.agents.instrumentagents.instrument_agent as instrument_agent
from ion.agents.instrumentagents.instrument_constants import AgentCommand
from ion.agents.instrumentagents.instrument_constants import AgentEvent
from ion.agents.instrumentagents.instrument_constants import AgentStatus
from ion.agents.instrumentagents.instrument_constants import AgentState
from ion.agents.instrumentagents.instrument_constants import DriverChannel
from ion.agents.instrumentagents.instrument_constants import DriverCommand
from ion.agents.instrumentagents.instrument_constants import InstErrorCode

from ion.services.coi.datastore_bootstrap.ion_preload_config import INSTRUMENT_RES_TYPE_ID, TYPE_OF_ID

from ion.core.process.process import Process
from ion.core.process.process import ProcessDesc
from ion.core import bootstrap


from ion.core.object import object_utils
import gviz_api

from ion.services.coi.datastore_bootstrap.ion_preload_config import HAS_A_ID

INSTRUMENT_TYPE = object_utils.create_type_identifier(object_id=4301, version=1)
INSTRUMENT_AGENT_TYPE = object_utils.create_type_identifier(object_id=4302, version=1)
#IDREF_TYPE = object_utils.create_type_identifier(object_id=4, version=1)

AIS_REQUEST_MSG_TYPE = object_utils.create_type_identifier(object_id=9001, version=1)
AIS_RESPONSE_MSG_TYPE = object_utils.create_type_identifier(object_id=9002, version=1)
AIS_RESPONSE_ERROR_TYPE = object_utils.create_type_identifier(object_id=9003, version=1)
CREATE_INSTRUMENT_REQUEST_MSG_TYPE = object_utils.create_type_identifier(object_id=9301, version=1)
CREATE_INSTRUMENT_RESPONSE_MSG_TYPE = object_utils.create_type_identifier(object_id=9302, version=1)
START_INSTRUMENT_AGENT_REQUEST_MSG_TYPE = object_utils.create_type_identifier(object_id=9303, version=1)
START_INSTRUMENT_AGENT_RESPONSE_MSG_TYPE = object_utils.create_type_identifier(object_id=9304, version=1)
START_INSTRUMENT_SAMPLING_REQUEST_MSG_TYPE = object_utils.create_type_identifier(object_id=9305, version=1)
START_INSTRUMENT_SAMPLING_RESPONSE_MSG_TYPE = object_utils.create_type_identifier(object_id=9306, version=1)
STOP_INSTRUMENT_SAMPLING_REQUEST_MSG_TYPE = object_utils.create_type_identifier(object_id=9307, version=1)
STOP_INSTRUMENT_SAMPLING_RESPONSE_MSG_TYPE = object_utils.create_type_identifier(object_id=9308, version=1)
GET_INSTRUMENT_STATE_REQUEST_MSG_TYPE = object_utils.create_type_identifier(object_id=9309, version=1)
GET_INSTRUMENT_STATE_RESPONSE_MSG_TYPE = object_utils.create_type_identifier(object_id=9310, version=1)
SET_INSTRUMENT_STATE_REQUEST_MSG_TYPE = object_utils.create_type_identifier(object_id=9311, version=1)
SET_INSTRUMENT_STATE_RESPONSE_MSG_TYPE = object_utils.create_type_identifier(object_id=9312, version=1)
GET_INSTRUMENT_LIST_REQUEST_MSG_TYPE = object_utils.create_type_identifier(object_id=9313, version=1)
GET_INSTRUMENT_LIST_RESPONSE_MSG_TYPE = object_utils.create_type_identifier(object_id=9314, version=1)


"""
class InstrumentDataEventSubscriber(DataEventSubscriber):

    #Event Notification Subscriber for Instrument Data.

    #The "origin" parameter in this class' initializer should be the process' exchagne name (TODO: correct?)

    event_id = INSTRUMENTDATA_EVENT_ID

 # Setup a subscriber to an event topic
class SBE37DataEventSubscriber(InstrumentDataEventSubscriber):
    def __init__(self, *args, **kwargs):
        self.msgs = []
        self.pdata=[]
        DataEventSubscriber.__init__(self, *args, **kwargs)
        self.max_points=50

    def ondata(self, data):
        msg = data['content'];
        log.info("IIService SBE37DataEventSubscriber additional info: %s", msg.additional_data.data_block)

        self.msgs.append(data)
        #convert the incoming string into a dict
"""


class InstrumentIntegrationService(ServiceProcess):
    """
    Instrument integration service interface.
    This service provides overall coordination for instrument workflows within
    an observatory context. In particular it coordinates the access to the
    instrument and interaction with instrument agents.
    """

    # Declaration of service
    declare = ServiceProcess.service_declare(name='instrument_integration_service',
                                          version='0.1.0',
                                          dependencies=[])

    def slc_init(self):
        self.rc = ResourceClient(proc=self)
        self.ac = AssociationClient(proc=self)
        self.asc = AssociationServiceClient(proc=self)
        self.mc = MessageClient(proc = self)
        log.info('Finishing slc_init')

        
    @defer.inlineCallbacks
    def op_prepInstrument(self, instrument_agent_resource_id):

        self.ia_client = instrument_agent.InstrumentAgentClient(proc=self, target=instrument_agent_resource_id.process_id)
        log.info("IIService op_prepInstrument ia_client retrieved")

        # Begin an explicit transaciton.
        reply = yield self.ia_client.start_transaction(0)
        success = reply['success']
        trans_id = reply['transaction_id']
        if not success:
            log.info("IIService Unable to transition instrument state")
            yield self.reply_err(success, "Unable to transition instrument state")
            return

        # Initialize the agent to bring up the driver and client.
        cmd = [AgentCommand.TRANSITION,AgentEvent.INITIALIZE]
        reply = yield self.ia_client.execute_observatory(cmd,trans_id)
        success = reply['success']
        if not success:
            log.info("IIService Unable to transition instrument state")
            yield self.reply_err(success, "Unable to transition instrument state")
            return

        # Connect to the driver.
        cmd = [AgentCommand.TRANSITION,AgentEvent.GO_ACTIVE]
        reply = yield self.ia_client.execute_observatory(cmd,trans_id)
        success = reply['success']
        if not success:
            log.info("IIService Unable to transition instrument state")
            yield self.reply_err(success, "Unable to transition instrument state")
            return

        # Enter observatory mode.
        cmd = [AgentCommand.TRANSITION,AgentEvent.RUN]
        reply = yield self.ia_client.execute_observatory(cmd,trans_id)
        success = reply['success']
        if not success:
            log.info("IIService Unable to transition instrument state")
            yield self.reply_err(success, "Unable to transition instrument state")
            return

        # Check agent state.
        params = [AgentStatus.AGENT_STATE]
        reply = yield self.ia_client.get_observatory_status(params,trans_id)
        #self.assert_(agent_state == AgentState.OBSERVATORY_MODE)
        success = reply['success']
        result = reply['result']
        log.info("IIService prep_instrument state: %s", result)
        if not success:
            log.info("IIService Unable to transition instrument state")
            yield self.reply_err(success, "Unable to transition instrument state")
            return

        defer.returnValue(trans_id)
        
    @defer.inlineCallbacks
    def op_cleanupInstrument(self, trans_id):
        # Reset the agent to disconnect and bring down the driver and client.
        cmd = [AgentCommand.TRANSITION,AgentEvent.RESET]
        reply = yield self.ia_client.execute_observatory(cmd,trans_id)
        success = reply['success']
        result = reply['result']
        if not success:
            log.info("IIService Unable to transition instrument state")
            yield self.reply_err(success, "Unable to transition instrument state")
            return

        # Check agent state.
        params = [AgentStatus.AGENT_STATE]
        reply = yield self.ia_client.get_observatory_status(params,trans_id)
        success = reply['success']
        result = reply['result']
        log.info("IIService op_cleanupInstrument state: %s", result)
        if not success:
            log.info("IIService Unable to transition instrument state")
            yield self.reply_err(success, "Unable to transition instrument state")
            return     

        # End the transaction.
        reply = yield self.ia_client.end_transaction(trans_id)
        success = reply['success']
        if not success:
            log.info("IIService Unable to transition instrument state")
            yield self.reply_err(success, "Unable to transition instrument state")
            return

    @defer.inlineCallbacks
    def op_getInstrumentList(self, content, headers, msg):
        """
        Service operation: Returns all instrument resource ids in the resource registry.
        """
        log.info("IIService op_getInstrumentList enter")

        request = yield self.mc.create_instance(PREDICATE_OBJECT_QUERY_TYPE)
        pair = request.pairs.add()

        # Set the predicate search term
        pref = request.CreateObject(PREDICATE_REFERENCE_TYPE)
        pref.key = TYPE_OF_ID

        pair.predicate = pref

        # Set the Object search term
        type_ref = request.CreateObject(IDREF_TYPE)
        type_ref.key = INSTRUMENT_RES_TYPE_ID
        pair.object = type_ref

        log.info("IIService op_getInstrumentList call assoc service")

        result = yield self.asc.get_subjects(request)

        log.info("IIService op_getInstrumentList size: %s", str(len(result.idrefs)))

        key_list = []
        for idref in result.idrefs:
            log.info("IIService op_getInstrumentList list: %s", idref)
<<<<<<< HEAD
            key_list.append(idref.key)
        
        rspMsg = yield self.mc.create_instance(AIS_RESPONSE_MSG_TYPE)
        rspMsg.message_parameters_reference.add()
        rspMsg.message_parameters_reference[0] = rspMsg.CreateObject(GET_INSTRUMENT_LIST_RESPONSE_MSG_TYPE)
        rspMsg.message_parameters_reference[0].result = str(key_list)
        log.info("IIService op_getInstrumentList key_list %s"%str(key_list))
        yield self.reply_ok(msg, rspMsg)
=======

            #create the instance
            instrument = yield self.rc.get_instance(idref)
            #create a structure of the attributes
            inst_info = {'id':idref, 'name':instrument.name, 'description':instrument.description, 'manufacturer':instrument.manufacturer, 'model':instrument.model, 'serial_num':instrument.serial_num, 'fw_version':instrument.fw_version}

            key_list.append(str(inst_info))

        res_value = {'result':key_list }
        yield self.reply_ok(msg, res_value)
>>>>>>> ccf9b5bd
        

    @defer.inlineCallbacks
    def op_createNewInstrument(self, content, headers, msg):
        """
        Service operation: Accepts a dictionary containing user inputs.
        Updates the instrument registry.
        """
        log.info('In createNewInstrument')
        name = content.message_parameters_reference.name
        log.info('name: %s'%name)
        description = content.message_parameters_reference.description
        log.info('description: %s'%description)
        manufacturer = content.message_parameters_reference.manufacturer
        log.info('manufacturer: %s'%manufacturer)
        model = content.message_parameters_reference.model
        log.info('model: %s'%model)
        serial_num = content.message_parameters_reference.serial_num
        log.info('serial_num: %s'%serial_num)
        fw_version = content.message_parameters_reference.fw_version
        log.info('fw_version: %s'%fw_version)

        resource = yield self.rc.create_instance(INSTRUMENT_TYPE, ResourceName='Test Instrument Resource', ResourceDescription='A test instrument resource')

        log.info("IIService op_create_new_instrument created resource")

        # Set the attributes
        resource.name = name
        resource.description = description
        resource.manufacturer = manufacturer
        resource.model = model
        resource.serial_num = serial_num
        resource.fw_version = fw_version

        yield self.rc.put_instance(resource, 'Save instrument resource')
        res_id = resource.ResourceIdentity
        log.info("IIService op_create_new_instrument stored resource. identity: %s ", res_id)

        rspMsg = yield self.mc.create_instance(AIS_RESPONSE_MSG_TYPE)
        rspMsg.message_parameters_reference.add()
        rspMsg.message_parameters_reference[0] = rspMsg.CreateObject(CREATE_INSTRUMENT_RESPONSE_MSG_TYPE)
        rspMsg.message_parameters_reference[0].instrument_resource_id = res_id

        log.info('Replying')
        yield self.reply_ok(msg, rspMsg)


    @defer.inlineCallbacks
    def op_startAutoSampling(self, content, headers, msg):
        """
        Service operation: Execute a command on an instrument.

        """
        log.info("IIService op_startAutoSampling")
        # Step 1: Extract the arguments from the UI generated message content
        commandInput = content.message_parameters_reference.instrument_resource_id

        # get the agent resource for this instrument
        agent_resource_id = yield self.getAgentForInstrument(commandInput)
        log.info("IIService op_startAutoSampling agent resource: %s", agent_resource_id)

        instrument_agent_resource = yield self.rc.get_instance(agent_resource_id)

        # Put the instrument in a state to accept commands
        transaction_id = yield self.op_prepInstrument(instrument_agent_resource)

        # Start autosampling.
        chans = [DriverChannel.INSTRUMENT]
        cmd = [DriverCommand.START_AUTO_SAMPLING]
        reply = yield self.ia_client.execute_device(chans,cmd,transaction_id)
        success = reply['success']
        result = reply['result']
        if not success:
            log.info("IIService Unable to transition instrument state")
            yield self.reply_err(msg, "Unable to transition instrument state")
            return

       # Put the instrument back into passive mode
        reply = yield self.op_cleanupInstrument(transaction_id)

        rspMsg = yield self.mc.create_instance(AIS_RESPONSE_MSG_TYPE)
        rspMsg.message_parameters_reference.add()
        rspMsg.message_parameters_reference[0] = rspMsg.CreateObject(START_INSTRUMENT_SAMPLING_RESPONSE_MSG_TYPE)
        rspMsg.message_parameters_reference[0].result = result

        log.info('Replying')
        yield self.reply_ok(msg, rspMsg)

    @defer.inlineCallbacks
    def op_stopAutoSampling(self, content, headers, msg):
        """
        Service operation: Execute a command on an instrument.

        """
        log.info("IIService op_startAutoSampling")
        # Step 1: Extract the arguments from the UI generated message content
        commandInput = content.message_parameters_reference.instrument_resource_id

        # get the agent resource for this instrument
        agent_resource_id = yield self.getAgentForInstrument(commandInput)
        log.info("IIService op_startAutoSampling agent resource: %s", agent_resource_id)

        instrument_agent_resource = yield self.rc.get_instance(agent_resource_id)

        # Put the instrument in a state to accept commands
        transaction_id = yield self.op_prepInstrument(instrument_agent_resource)


        # Stop autosampling.
        chans = [DriverChannel.INSTRUMENT]
        cmd = [DriverCommand.STOP_AUTO_SAMPLING,'GETDATA']
        while True:
            reply = yield self.ia_client.execute_device(chans,cmd,transaction_id)
            success = reply['success']
            result = reply['result']

            if InstErrorCode.is_ok(success):
                break

            #elif success == InstErrorCode.TIMEOUT:
            elif InstErrorCode.is_equal(success,InstErrorCode.TIMEOUT):
                pass

            else:
                log.info("IIService Unable to transition instrument state")
                yield self.reply_err(msg, "Unable to transition instrument state")
                return
                
        # Put the instrument back into passive mode
        reply = yield self.op_cleanupInstrument(transaction_id)

        rspMsg = yield self.mc.create_instance(AIS_RESPONSE_MSG_TYPE)
        rspMsg.message_parameters_reference.add()
        rspMsg.message_parameters_reference[0] = rspMsg.CreateObject(STOP_INSTRUMENT_SAMPLING_RESPONSE_MSG_TYPE)
        rspMsg.message_parameters_reference[0].result = result

        log.info('Replying')
        yield self.reply_ok(msg, rspMsg)

    @defer.inlineCallbacks
    def op_getInstrumentState(self, content, headers, msg):
        """
        Service operation: Retrieve the state of the instrument
        """
        log.info("IIService op_getInstrumentState")
        # Step 1: Extract the arguments from the UI generated message content
        commandInput = content.message_parameters_reference.instrument_resource_id

        # get the agent resource for this instrument
        agent_resource_id = yield self.getAgentForInstrument(commandInput)
        log.info("IIService op_getInstrumentState agent resource: %s", agent_resource_id)

        instrument_agent_resource = yield self.rc.get_instance(agent_resource_id)

        # Put the instrument in a state to accept commands
        transaction_id = yield self.op_prepInstrument(instrument_agent_resource)
        #transaction_id = reply['tid']

        # Get driver parameters.
        params = [('all','all')]
        reply = yield self.ia_client.get_device(params, transaction_id)
        success = reply['success']
        result = reply['result']
        log.info("IIService op_getInstrumentState state: %s", result)
        if not success:
            log.info("IIService Unable to transition instrument state")
            yield self.reply_err(msg, "Unable to transition instrument state")
            return

        #  Put the instrument back into passive mode
        reply = yield self.op_cleanupInstrument(transaction_id)

        rspMsg = yield self.mc.create_instance(AIS_RESPONSE_MSG_TYPE)
        rspMsg.message_parameters_reference.add()
        rspMsg.message_parameters_reference[0] = rspMsg.CreateObject(GET_INSTRUMENT_STATE_RESPONSE_MSG_TYPE)
        rspMsg.message_parameters_reference[0].result = result

        log.info('Replying')
        yield self.reply_ok(msg, rspMsg)

    @defer.inlineCallbacks
    def op_setInstrumentState(self, content, headers, msg):
        """
        Service operation:
        """
        log.info("IIService op_setInstrumentState")
        # Step 1: Extract the arguments from the UI generated message content
        instrument_id = content.message_parameters_reference.instrument_resource_id
        parameters = content.message_parameters_reference.parameters

        log.info("IIService op_setInstrumentState  inst id: %s   parameters: %s", instrument_id, parameters)

        # get the agent resource for this instrument
        agent_resource_id = yield self.getAgentForInstrument(instrument_id)
        log.info("IIService op_setInstrumentState agent resource: %s", agent_resource_id)
        instrument_agent_resource = yield self.rc.get_instance(agent_resource_id)

        # Put the instrument in a state to accept commands
        transaction_id = yield self.op_prepInstrument(instrument_agent_resource)

        # Set driver parameters.
        reply = yield self.ia_client.set_device(parameters,transaction_id)
        success = reply['success']
        result = reply['result']
        log.info("IIService op_setInstrumentState state: %s", result)
        if not success:
            log.info("IIService Unable to transition instrument state")
            yield self.reply_err(msg, "Unable to transition instrument state")
            return

       #  Put the instrument back into passive mode
        reply = yield self.op_cleanupInstrument(transaction_id)

#        res_value = {'result':result }
#        yield self.reply_ok(msg, res_value)

        rspMsg = yield self.mc.create_instance(AIS_RESPONSE_MSG_TYPE)
        rspMsg.message_parameters_reference.add()
        rspMsg.message_parameters_reference[0] = rspMsg.CreateObject(SET_INSTRUMENT_STATE_RESPONSE_MSG_TYPE)
        rspMsg.message_parameters_reference[0].result = result

        log.info('Replying')
        yield self.reply_ok(msg, rspMsg)

    @defer.inlineCallbacks
    def op_startInstrumentAgent(self, content, headers, msg):
        """
        Service operation: Starts an instrument agent for a type of
        instrument.
        """
        log.info('In startInstrumentAgent')
#        userInput = content['userInput']
        inst_id = content.message_parameters_reference.name
        log.info('name: %s'%inst_id)
        model = content.message_parameters_reference.model
        log.info('model: %s'%model)
        inst_resource_id = content.message_parameters_reference.instrument_resource_id
        log.info('instrument_resource_id: %s'%inst_resource_id)

#        log.info("IIService op_start_instrument_agent start")
#        if 'instrument_id' in content:
#            inst_id = str(content['instrument_id'])
#        else:
#            raise ValueError("Input for instrument_id not present")
#
#        if 'instrumentResourceID' in content:
#            inst_resource_id = str(content['instrumentResourceID'])
#        else:
#            raise ValueError("Input for instrumentResourceID not present")
#
#        if 'model' in content:
#            model = str(content['model'])
#        else:
#            raise ValueError("Input for model not present")

        if model != 'SBE37':
            raise ValueError("Only SBE37 supported!")
        log.info("IIService op_start_instrument_agent good input")



        #yield self._start_container()

        # Driver and agent configuration. Configuration data will ultimatly be
        # accessed via some persistance mechanism: platform filesystem
        # or a device registry. For now, we pass all configuration data
        # that would be read this way as process arguments.
        sbe_host = '137.110.112.119'
        sbe_port = 4001
        driver_config = {
            'ipport':sbe_port,
            'ipaddr':sbe_host
        }
        agent_config = {}

        # Process description for the SBE37 driver.
        driver_desc = {
            'name':'SBE37_driver',
            'module':'ion.agents.instrumentagents.SBE37_driver',
            'class':'SBE37Driver',
            'spawnargs':{'config':driver_config}
        }

        # Process description for the SBE37 driver client.
        driver_client_desc = {
            'name':'SBE37_client',
            'module':'ion.agents.instrumentagents.SBE37_driver',
            'class':'SBE37DriverClient',
            'spawnargs':{}
        }

        # Spawnargs for the instrument agent.
        spawnargs = {
            'driver-desc':driver_desc,
            'client-desc':driver_client_desc,
            'driver-config':driver_config,
            'agent-config':agent_config
        }

        # Process description for the instrument agent.
        agent_desc = {
            'name':'instrument_agent',
            'module':'ion.agents.instrumentagents.instrument_agent',
            'class':'InstrumentAgent',
            'spawnargs':spawnargs
        }

        # Processes for the tests.
        processes = [
            agent_desc
        ]

        # Spawn agent and driver, create agent client.
        log.info("IIService op_start_instrument_agent spawn")
        #self.sup1 = yield bootstrap.create_supervisor()
        proc1 = ProcessDesc(**agent_desc)
        self.svc_id = yield self.spawn_child(proc1)
        log.info("IIService op_start_instrument_agent spawned process id: %s", self.svc_id)
        self.ia_client = instrument_agent.InstrumentAgentClient(proc=self, target=self.svc_id)
        log.info("IIService op_start_instrument_agent get ia_client")

        #self.ia_client.register_resource(content['instrumentResourceID'])

        """
        reply_1 = yield self.ia_client.start_transaction(0)
        log.info("IIService op_start_instrument_agent start trans %s", reply_1)
        transaction_id_1 = reply_1['transaction_id']
        reply_3 = yield self.ia_client.end_transaction(transaction_id_1)
        log.info("IIService op_start_instrument_agent end trans %s", reply_3)
        """

        log.info("IIService op_start_instrument_agent register resource")
        #store the new instrument agent in the resource registry
        instrumentAgentResource = yield self.rc.create_instance(INSTRUMENT_AGENT_TYPE, ResourceName='Test Instrument Agent Resource', ResourceDescription='A test instrument resource')

        # Set the attributes
#        instrumentAgentResource.name = content['model']
#        instrumentAgentResource.description = content['model']
        instrumentAgentResource.name = model
        instrumentAgentResource.description = model
        instrumentAgentResource.class_name = 'SBE37InstrumentAgent'
        instrumentAgentResource.module = 'ion.agents.instrumentagents.SBE37_IA'
        instrumentAgentResource.process_id = str(self.svc_id)

        #Store the resource in the registry
        yield self.rc.put_instance(instrumentAgentResource, 'Save agent resource')
        inst_agnt_id = instrumentAgentResource.ResourceIdentity
        log.info("IIService op_start_instrument_agent stored agent resource. identity: %s ", inst_agnt_id)

        #Associate this agent to the instrument
        instrument_resource = yield self.rc.get_instance(inst_resource_id)
        association = yield self.ac.create_association(instrument_resource, HAS_A_ID, instrumentAgentResource)
        # Put the association and the resources in the datastore
        yield self.rc.put_resource_transaction([instrument_resource, instrumentAgentResource])
        log.info("IIService op_start_instrument_agent created association %s", association)

        #https://github.com/ooici/ioncore-python/blob/r1lca/ion/services/dm/presentation/web_viz_consumer.py
        #https://github.com/ooici/ioncore-python/blob/r1lca/ion/services/dm/distribution/consumers/timeseries_consumer.py

        """
        log.info("IIService op_start_instrument_agent spawn listerner")
        subproc = Process()
        yield subproc.spawn()

        dataEventSubscrbr = SBE37DataEventSubscriber(origin=inst_agnt_id, process=subproc)
        log.info('IIService op_start_instrument_agent set handler for DataEventSubscriber')
        yield dataEventSubscrbr.initialize()
        yield dataEventSubscrbr.activate()
        log.info('IIService op_start_instrument_agent DataEvent activation complete')
        """

#        res_value = {'instrument_agent_resource_id':inst_agnt_id, 'instrument_agent_process_id':str(self.svc_id)}
#        yield self.reply_ok(msg, res_value)

        rspMsg = yield self.mc.create_instance(AIS_RESPONSE_MSG_TYPE)
        rspMsg.message_parameters_reference.add()
        rspMsg.message_parameters_reference[0] = rspMsg.CreateObject(START_INSTRUMENT_AGENT_RESPONSE_MSG_TYPE)
        rspMsg.message_parameters_reference[0].instrument_agent_resource_id = inst_agnt_id
        rspMsg.message_parameters_reference[0].instrument_agent_process_id = str(self.svc_id)

    @defer.inlineCallbacks
    def op_stopInstrumentAgent(self, content, headers, msg):
        """
        Service operation: Starts direct access mode.
        """
        yield self.reply_err(msg, "Not yet implemented")


    @defer.inlineCallbacks
    def op_startDirectAccess(self, content, headers, msg):
        """
        Service operation: Starts direct access mode.
        """
        yield self.reply_err(msg, "Not yet implemented")

    @defer.inlineCallbacks
    def op_stopDirectAccess(self, content, headers, msg):
        """
        Service operation: Stops direct access mode.
        """
        yield self.reply_err(msg, "Not yet implemented")

    @defer.inlineCallbacks
    def getAgentDescForInstrument(self, instrument_id):
        log.info("get_agent_desc_for_instrument() instrument_id="+str(instrument_id))
        """
        int_ref = ResourceReference(RegistryIdentity=instrument_id, RegistryBranch='master')
        agent_query = InstrumentAgentResourceInstance()
        agent_query.instrument_ref = int_ref


        if not agent_res:
            defer.returnValue(None)
        agent_pid = agent_res.proc_id
        log.info("Agent process id for instrument id %s is: %s" % (instrument_id, agent_pid))
        defer.returnValue(agent_pid)
        """

    @defer.inlineCallbacks
    def getAgentForInstrument(self, inst_resource_id):

        result = None
        instrument_resource = yield self.rc.get_instance(inst_resource_id)
        try:
            results = yield self.ac.find_associations(subject=instrument_resource, predicate_or_predicates=HAS_A_ID)

        except AssociationClientError:
            log.error('AssociationError')
            log.info('IIService getAgentForInstrument error retrieving association')
            defer.returnValue(result)

        if len(results)  != 1 :
            log.error('IIService  Instrument Agent association not found')
            defer.returnValue(result)

        for association in results:
            log.info('IIService Associated Source for Instrument: ' + \
                      association.ObjectReference.key + \
                      ' is: ' + association.SubjectReference.key)

        defer.returnValue(association.ObjectReference.key)



    @defer.inlineCallbacks
    def getAgentPidForInstrument(self, instrument_id):
        """
        agent_res = yield self.get_agent_for_instrument(instrument_id)
        if not agent_res:
            defer.returnValue(None)
        agent_pid = agent_res.proc_id
        log.info("Agent process id for instrument id %s is: %s" % (instrument_id, agent_pid))
        defer.returnValue(agent_pid)
        """

class InstrumentIntegrationClient(ServiceClient):
    """
    Class for the client accessing the instrument integration service.
    """
    def __init__(self, proc=None, **kwargs):
        if not 'targetname' in kwargs:
            kwargs['targetname'] = "instrument_integration_service"
        ServiceClient.__init__(self, proc, **kwargs)

    @defer.inlineCallbacks
    def createNewInstrument(self, userInput):
#        reqcont = {}
#        reqcont['userInput'] = userInput

#        (cont, hdrs, msg) = yield self.rpc_send('createNewInstrument', reqcont)
        (cont, hdrs, msg) = yield self.rpc_send('createNewInstrument', userInput)
        defer.returnValue(cont)


    @defer.inlineCallbacks
    def startInstrumentAgent(self, instrument_id, instrumentResourceID, model):
        reqcont = {}
        reqcont['instrument_id'] = instrument_id
        reqcont['instrumentResourceID'] = instrumentResourceID
        reqcont['model'] = model
        #result = yield self._base_command('start_instrument_agent', reqcont)
        (cont, hdrs, msg)  = yield self.rpc_send('startInstrumentAgent', reqcont)
        defer.returnValue(cont)

    @defer.inlineCallbacks
    def stopInstrumentAgent(self, instrument_id):
        reqcont = {}
        reqcont['instrument_id'] = instrument_id
        result = yield self._base_command('stopInstrumentAgent', reqcont)
        defer.returnValue(result)


    @defer.inlineCallbacks
    def getInstrumentState(self, instrument_id):
        reqcont = {}
        reqcont['instrument_id'] = instrument_id
        (cont, hdrs, msg)  = yield self.rpc_send('getInstrumentState', reqcont)
        defer.returnValue(cont)

    @defer.inlineCallbacks
    def setInstrumentState(self, instrument_id, parameters):
        reqcont = {}
        reqcont['instrument_id'] = instrument_id
        reqcont['parameters'] = parameters

        result = yield self._base_command('setInstrumentState', reqcont)
        defer.returnValue(result)

    @defer.inlineCallbacks
    def getInstrumentList(self):
        reqcont = {}
        (cont, hdrs, msg)  = yield self.rpc_send('getInstrumentList', reqcont)
        defer.returnValue(cont)

    @defer.inlineCallbacks
    def startAutoSampling(self, instrument_id):
        reqcont = {}
        reqcont['instrument_id'] = instrument_id

        (cont, hdrs, msg)  = yield self.rpc_send('startAutoSampling', reqcont)
        defer.returnValue(cont)

    @defer.inlineCallbacks
    def stopAutoSampling(self, instrument_id):
        reqcont = {}
        reqcont['instrument_id'] = instrument_id

        (cont, hdrs, msg)  = yield self.rpc_send('stopAutoSampling', reqcont)
        defer.returnValue(cont)

    @defer.inlineCallbacks
    def _base_command(self, op, content):
        (cont, hdrs, msg) = yield self.rpc_send(op, content)
        defer.returnValue(cont)

# Spawn of the process using the module name
factory = ProcessFactory(InstrumentIntegrationService)<|MERGE_RESOLUTION|>--- conflicted
+++ resolved
@@ -33,6 +33,8 @@
 from ion.agents.instrumentagents.instrument_constants import AgentStatus
 from ion.agents.instrumentagents.instrument_constants import AgentState
 from ion.agents.instrumentagents.instrument_constants import DriverChannel
+from ion.agents.instrumentagents.instrument_constants import DriverParameter
+from ion.agents.instrumentagents.SBE37_driver import SBE37Parameter
 from ion.agents.instrumentagents.instrument_constants import DriverCommand
 from ion.agents.instrumentagents.instrument_constants import InstErrorCode
 
@@ -232,30 +234,24 @@
 
         log.info("IIService op_getInstrumentList size: %s", str(len(result.idrefs)))
 
-        key_list = []
-        for idref in result.idrefs:
-            log.info("IIService op_getInstrumentList list: %s", idref)
-<<<<<<< HEAD
-            key_list.append(idref.key)
-        
         rspMsg = yield self.mc.create_instance(AIS_RESPONSE_MSG_TYPE)
         rspMsg.message_parameters_reference.add()
         rspMsg.message_parameters_reference[0] = rspMsg.CreateObject(GET_INSTRUMENT_LIST_RESPONSE_MSG_TYPE)
-        rspMsg.message_parameters_reference[0].result = str(key_list)
-        log.info("IIService op_getInstrumentList key_list %s"%str(key_list))
+
+        for idref in result.idrefs:
+            log.info("IIService op_getInstrumentList list: %s", idref)
+            instrument = yield self.rc.get_instance(idref)
+
+            metadata = rspMsg.message_parameters_reference[0].instrument_metadata.add()
+            metadata.instrument_resource_id = idref.key
+            metadata.name = instrument.name
+            metadata.description = instrument.description
+            metadata.manufacturer = instrument.manufacturer
+            metadata.model = instrument.model
+            metadata.serial_num = instrument.serial_num
+            metadata.fw_version = instrument.fw_version
+
         yield self.reply_ok(msg, rspMsg)
-=======
-
-            #create the instance
-            instrument = yield self.rc.get_instance(idref)
-            #create a structure of the attributes
-            inst_info = {'id':idref, 'name':instrument.name, 'description':instrument.description, 'manufacturer':instrument.manufacturer, 'model':instrument.model, 'serial_num':instrument.serial_num, 'fw_version':instrument.fw_version}
-
-            key_list.append(str(inst_info))
-
-        res_value = {'result':key_list }
-        yield self.reply_ok(msg, res_value)
->>>>>>> ccf9b5bd
         
 
     @defer.inlineCallbacks
@@ -326,20 +322,21 @@
         chans = [DriverChannel.INSTRUMENT]
         cmd = [DriverCommand.START_AUTO_SAMPLING]
         reply = yield self.ia_client.execute_device(chans,cmd,transaction_id)
+        log.info('startAutoSampling success: %s',str(reply['success']))
         success = reply['success']
         result = reply['result']
-        if not success:
+        if InstErrorCode.is_error(success):
             log.info("IIService Unable to transition instrument state")
             yield self.reply_err(msg, "Unable to transition instrument state")
             return
 
-       # Put the instrument back into passive mode
+        # Put the instrument back into passive mode
         reply = yield self.op_cleanupInstrument(transaction_id)
 
         rspMsg = yield self.mc.create_instance(AIS_RESPONSE_MSG_TYPE)
         rspMsg.message_parameters_reference.add()
         rspMsg.message_parameters_reference[0] = rspMsg.CreateObject(START_INSTRUMENT_SAMPLING_RESPONSE_MSG_TYPE)
-        rspMsg.message_parameters_reference[0].result = result
+        rspMsg.message_parameters_reference[0].status = 'OK'
 
         log.info('Replying')
         yield self.reply_ok(msg, rspMsg)
@@ -362,7 +359,6 @@
 
         # Put the instrument in a state to accept commands
         transaction_id = yield self.op_prepInstrument(instrument_agent_resource)
-
 
         # Stop autosampling.
         chans = [DriverChannel.INSTRUMENT]
@@ -390,9 +386,9 @@
         rspMsg = yield self.mc.create_instance(AIS_RESPONSE_MSG_TYPE)
         rspMsg.message_parameters_reference.add()
         rspMsg.message_parameters_reference[0] = rspMsg.CreateObject(STOP_INSTRUMENT_SAMPLING_RESPONSE_MSG_TYPE)
-        rspMsg.message_parameters_reference[0].result = result
-
-        log.info('Replying')
+        rspMsg.message_parameters_reference[0].status = 'OK'
+
+        log.info('stopAutoSampling Replying')
         yield self.reply_ok(msg, rspMsg)
 
     @defer.inlineCallbacks
@@ -415,12 +411,12 @@
         #transaction_id = reply['tid']
 
         # Get driver parameters.
-        params = [('all','all')]
+        params = [(DriverChannel.ALL,DriverParameter.ALL)]
         reply = yield self.ia_client.get_device(params, transaction_id)
         success = reply['success']
         result = reply['result']
         log.info("IIService op_getInstrumentState state: %s", result)
-        if not success:
+        if InstErrorCode.is_error(success):
             log.info("IIService Unable to transition instrument state")
             yield self.reply_err(msg, "Unable to transition instrument state")
             return
@@ -431,7 +427,15 @@
         rspMsg = yield self.mc.create_instance(AIS_RESPONSE_MSG_TYPE)
         rspMsg.message_parameters_reference.add()
         rspMsg.message_parameters_reference[0] = rspMsg.CreateObject(GET_INSTRUMENT_STATE_RESPONSE_MSG_TYPE)
-        rspMsg.message_parameters_reference[0].result = result
+        log.info('DriverChannel.INSTRUMENT:  %s',DriverChannel.INSTRUMENT)
+        log.info('SBE37Parameter.NAVG:  %s',SBE37Parameter.NAVG)
+        log.info('contents:  %s',result[(DriverChannel.INSTRUMENT,SBE37Parameter.NAVG)])
+        rspMsg.message_parameters_reference[0].properties.navg = result[(DriverChannel.INSTRUMENT,SBE37Parameter.NAVG)][1]
+        rspMsg.message_parameters_reference[0].properties.interval = result[(DriverChannel.INSTRUMENT,SBE37Parameter.INTERVAL)][1]
+        rspMsg.message_parameters_reference[0].properties.outputsv = result[(DriverChannel.INSTRUMENT,SBE37Parameter.OUTPUTSV)][1]
+        rspMsg.message_parameters_reference[0].properties.outputsal = result[(DriverChannel.INSTRUMENT,SBE37Parameter.OUTPUTSAL)][1]
+        rspMsg.message_parameters_reference[0].properties.txrealtime = result[(DriverChannel.INSTRUMENT,SBE37Parameter.TXREALTIME)][1]
+        rspMsg.message_parameters_reference[0].properties.storetime = result[(DriverChannel.INSTRUMENT,SBE37Parameter.STORETIME)][1]
 
         log.info('Replying')
         yield self.reply_ok(msg, rspMsg)
@@ -444,9 +448,17 @@
         log.info("IIService op_setInstrumentState")
         # Step 1: Extract the arguments from the UI generated message content
         instrument_id = content.message_parameters_reference.instrument_resource_id
-        parameters = content.message_parameters_reference.parameters
+        parameters = content.message_parameters_reference.properties
 
         log.info("IIService op_setInstrumentState  inst id: %s   parameters: %s", instrument_id, parameters)
+
+        paramDict = {(DriverChannel.INSTRUMENT,SBE37Parameter.NAVG): parameters.navg,
+                     (DriverChannel.INSTRUMENT,SBE37Parameter.INTERVAL): parameters.interval,
+                     (DriverChannel.INSTRUMENT,SBE37Parameter.OUTPUTSV): parameters.outputsv,
+                     (DriverChannel.INSTRUMENT,SBE37Parameter.OUTPUTSAL): parameters.outputsal,
+                     (DriverChannel.INSTRUMENT,SBE37Parameter.TXREALTIME): parameters.txrealtime,
+                     (DriverChannel.INSTRUMENT,SBE37Parameter.STORETIME): parameters.storetime
+                }
 
         # get the agent resource for this instrument
         agent_resource_id = yield self.getAgentForInstrument(instrument_id)
@@ -457,27 +469,24 @@
         transaction_id = yield self.op_prepInstrument(instrument_agent_resource)
 
         # Set driver parameters.
-        reply = yield self.ia_client.set_device(parameters,transaction_id)
+        reply = yield self.ia_client.set_device(paramDict,transaction_id)
         success = reply['success']
         result = reply['result']
         log.info("IIService op_setInstrumentState state: %s", result)
-        if not success:
+        if InstErrorCode.is_error(success):
             log.info("IIService Unable to transition instrument state")
             yield self.reply_err(msg, "Unable to transition instrument state")
             return
 
-       #  Put the instrument back into passive mode
+        #  Put the instrument back into passive mode
         reply = yield self.op_cleanupInstrument(transaction_id)
-
-#        res_value = {'result':result }
-#        yield self.reply_ok(msg, res_value)
 
         rspMsg = yield self.mc.create_instance(AIS_RESPONSE_MSG_TYPE)
         rspMsg.message_parameters_reference.add()
         rspMsg.message_parameters_reference[0] = rspMsg.CreateObject(SET_INSTRUMENT_STATE_RESPONSE_MSG_TYPE)
-        rspMsg.message_parameters_reference[0].result = result
-
-        log.info('Replying')
+        rspMsg.message_parameters_reference[0].status = 'OK'
+
+        log.info('setInstrumentState Replying')
         yield self.reply_ok(msg, rspMsg)
 
     @defer.inlineCallbacks
@@ -487,7 +496,6 @@
         instrument.
         """
         log.info('In startInstrumentAgent')
-#        userInput = content['userInput']
         inst_id = content.message_parameters_reference.name
         log.info('name: %s'%inst_id)
         model = content.message_parameters_reference.model
@@ -495,32 +503,12 @@
         inst_resource_id = content.message_parameters_reference.instrument_resource_id
         log.info('instrument_resource_id: %s'%inst_resource_id)
 
-#        log.info("IIService op_start_instrument_agent start")
-#        if 'instrument_id' in content:
-#            inst_id = str(content['instrument_id'])
-#        else:
-#            raise ValueError("Input for instrument_id not present")
-#
-#        if 'instrumentResourceID' in content:
-#            inst_resource_id = str(content['instrumentResourceID'])
-#        else:
-#            raise ValueError("Input for instrumentResourceID not present")
-#
-#        if 'model' in content:
-#            model = str(content['model'])
-#        else:
-#            raise ValueError("Input for model not present")
-
         if model != 'SBE37':
             raise ValueError("Only SBE37 supported!")
         log.info("IIService op_start_instrument_agent good input")
 
-
-
-        #yield self._start_container()
-
-        # Driver and agent configuration. Configuration data will ultimatly be
-        # accessed via some persistance mechanism: platform filesystem
+        # Driver and agent configuration. Configuration data will ultimately be
+        # accessed via some persistence mechanism: platform filesystem
         # or a device registry. For now, we pass all configuration data
         # that would be read this way as process arguments.
         sbe_host = '137.110.112.119'
@@ -592,8 +580,6 @@
         instrumentAgentResource = yield self.rc.create_instance(INSTRUMENT_AGENT_TYPE, ResourceName='Test Instrument Agent Resource', ResourceDescription='A test instrument resource')
 
         # Set the attributes
-#        instrumentAgentResource.name = content['model']
-#        instrumentAgentResource.description = content['model']
         instrumentAgentResource.name = model
         instrumentAgentResource.description = model
         instrumentAgentResource.class_name = 'SBE37InstrumentAgent'
@@ -627,14 +613,14 @@
         log.info('IIService op_start_instrument_agent DataEvent activation complete')
         """
 
-#        res_value = {'instrument_agent_resource_id':inst_agnt_id, 'instrument_agent_process_id':str(self.svc_id)}
-#        yield self.reply_ok(msg, res_value)
-
         rspMsg = yield self.mc.create_instance(AIS_RESPONSE_MSG_TYPE)
         rspMsg.message_parameters_reference.add()
         rspMsg.message_parameters_reference[0] = rspMsg.CreateObject(START_INSTRUMENT_AGENT_RESPONSE_MSG_TYPE)
         rspMsg.message_parameters_reference[0].instrument_agent_resource_id = inst_agnt_id
         rspMsg.message_parameters_reference[0].instrument_agent_process_id = str(self.svc_id)
+
+        log.info('Replying')
+        yield self.reply_ok(msg, rspMsg)
 
     @defer.inlineCallbacks
     def op_stopInstrumentAgent(self, content, headers, msg):
@@ -721,23 +707,14 @@
         ServiceClient.__init__(self, proc, **kwargs)
 
     @defer.inlineCallbacks
-    def createNewInstrument(self, userInput):
-#        reqcont = {}
-#        reqcont['userInput'] = userInput
-
-#        (cont, hdrs, msg) = yield self.rpc_send('createNewInstrument', reqcont)
-        (cont, hdrs, msg) = yield self.rpc_send('createNewInstrument', userInput)
+    def createNewInstrument(self, reqMsg):
+        (cont, hdrs, msg) = yield self.rpc_send('createNewInstrument', reqMsg)
         defer.returnValue(cont)
 
 
     @defer.inlineCallbacks
-    def startInstrumentAgent(self, instrument_id, instrumentResourceID, model):
-        reqcont = {}
-        reqcont['instrument_id'] = instrument_id
-        reqcont['instrumentResourceID'] = instrumentResourceID
-        reqcont['model'] = model
-        #result = yield self._base_command('start_instrument_agent', reqcont)
-        (cont, hdrs, msg)  = yield self.rpc_send('startInstrumentAgent', reqcont)
+    def startInstrumentAgent(self, reqMsg):
+        (cont, hdrs, msg)  = yield self.rpc_send('startInstrumentAgent', reqMsg)
         defer.returnValue(cont)
 
     @defer.inlineCallbacks
@@ -749,41 +726,28 @@
 
 
     @defer.inlineCallbacks
-    def getInstrumentState(self, instrument_id):
-        reqcont = {}
-        reqcont['instrument_id'] = instrument_id
-        (cont, hdrs, msg)  = yield self.rpc_send('getInstrumentState', reqcont)
+    def getInstrumentState(self, reqMsg):
+        (cont, hdrs, msg)  = yield self.rpc_send('getInstrumentState', reqMsg)
         defer.returnValue(cont)
 
     @defer.inlineCallbacks
-    def setInstrumentState(self, instrument_id, parameters):
-        reqcont = {}
-        reqcont['instrument_id'] = instrument_id
-        reqcont['parameters'] = parameters
-
-        result = yield self._base_command('setInstrumentState', reqcont)
+    def setInstrumentState(self, reqMsg):
+        result = yield self._base_command('setInstrumentState', reqMsg)
         defer.returnValue(result)
 
     @defer.inlineCallbacks
-    def getInstrumentList(self):
-        reqcont = {}
-        (cont, hdrs, msg)  = yield self.rpc_send('getInstrumentList', reqcont)
+    def getInstrumentList(self, reqMsg):
+        (cont, hdrs, msg)  = yield self.rpc_send('getInstrumentList', reqMsg)
         defer.returnValue(cont)
 
     @defer.inlineCallbacks
-    def startAutoSampling(self, instrument_id):
-        reqcont = {}
-        reqcont['instrument_id'] = instrument_id
-
-        (cont, hdrs, msg)  = yield self.rpc_send('startAutoSampling', reqcont)
+    def startAutoSampling(self, reqMsg):
+        (cont, hdrs, msg)  = yield self.rpc_send('startAutoSampling', reqMsg)
         defer.returnValue(cont)
 
     @defer.inlineCallbacks
-    def stopAutoSampling(self, instrument_id):
-        reqcont = {}
-        reqcont['instrument_id'] = instrument_id
-
-        (cont, hdrs, msg)  = yield self.rpc_send('stopAutoSampling', reqcont)
+    def stopAutoSampling(self, reqMsg):
+        (cont, hdrs, msg)  = yield self.rpc_send('stopAutoSampling', reqMsg)
         defer.returnValue(cont)
 
     @defer.inlineCallbacks
