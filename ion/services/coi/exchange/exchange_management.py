#!/usr/bin/env python

"""
@file ion/play/hello_resource.py
@author David Stuebe
@brief An example service definition that can be used as template for resource management.
"""

import ion.util.ionlog
from ion.core.process.process import ProcessFactory
from ion.core.process.service_process import ServiceProcess, ServiceClient
from ion.core import ioninit
from twisted.internet import defer

import ion.services.coi.exchange.resource_wrapper as res_wrapper
from ion.services.coi.exchange.resource_wrapper import ServiceHelper, ClientHelper
from ion.services.coi.exchange.broker_controller import BrokerController
from ion.services.coi.exchange.exchange_types import ExchangeTypes

CONF = ioninit.config(__name__)
log = ion.util.ionlog.getLogger(__name__)


class EMSError(Exception):
    """
    An error class for the ems...
    """

class ExchangeManagementService(ServiceProcess):


    
    # Declaration of service
    declare = ServiceProcess.service_declare(name='exchange_management',
                                             version='0.1.0',
                                             dependencies=[])

    def __init__(self, *args, **kwargs):
        ServiceProcess.__init__(self, *args, **kwargs)

    @defer.inlineCallbacks
    def slc_init(self):
        log.info("ExchangeManagementService.slc_init(self)")
        self.helper = ServiceHelper(self)
        self.controller = BrokerController()
        self.exchange_types = ExchangeTypes(self.controller)
        yield self.controller.start()
        
        self.xs = {}
        self.xn = {}
        


    @defer.inlineCallbacks
    def slc_deactivate(self):
        log.info("ExchangeManagementService.slc_terminate(self)")
        yield self.controller.stop()
        

    @defer.inlineCallbacks
    def op_create_object(self, object, headers, msg):
        """
        For testing purposes only.  
        """
        log.debug('op_create_object()')
        object = yield self.helper.create_object(
                    object, 
                    "TestObject", 
                    "This is not a valid system object."
        )
        response = yield self.helper.push_object(object)
        yield self.reply_ok(msg, response.resource_reference)


    @defer.inlineCallbacks
    def op_get_object(self, sha1, headers, msg):
        """
        For testing purposes only.  
        """
        log.debug('op_get_object()')
        object = yield self.helper.get_object(sha1)
        yield self.reply_ok(msg, object)


    # EXCHANGESPACE CRUD

    @defer.inlineCallbacks
    def op_create_exchangespace(self, exchangespace, headers, msg):
        """
        Creates an ExchangeSpace distributed resource from the parameter 
        exchangespace.  The following restrictions are enforced:  request.name 
        must be defined, must be a uniquely named ExchangeSpace, and must 
        not already exist in the system.  request.description must not be
        a trivial string and should provide a useful description of the
        ExchangeSpace.        
        """
        log.debug('op_create_exchangespace()')
        
        # Object creation
        object = yield self.helper.create_object(exchangespace, "Name", "Description")
        
        # Field validation
        try:
            name = exchangespace.configuration.name.strip()
            description = exchangespace.configuration.description
            if len(name) == 0:
                raise res_wrapper.ExchangeManagementError("exchangespace.name is invalid") 
            if self.xs.has_key(name):
                raise res_wrapper.ExchangeManagementError("exchangespace.name already exists") 
            
        except res_wrapper.ExchangeManagementError, err:
            yield self.reply_err(msg, str(err))
            return
        
        # Field population
        object.name = name
        object.description = description

        # Response
        response = yield self.helper.push_object(object)
        self.xs[name] = response.configuration.MyId;
        log.debug('Created exchangespace.  id: %s', response.resource_reference.key)
        yield self.reply_ok(msg, response)



    @defer.inlineCallbacks
    def op_create_exchangename(self, exchangename, headers, msg):
        """
        Creates an ExchangeSpace distributed resource from the parameter 
        exchangespace.  The following restrictions are enforced:  request.name 
        must be defined, must be a uniquely named ExchangeSpace, and must 
        not already exist in the system.  request.description must not be
        a trivial string and should provide a useful description of the
        ExchangeSpace.        
        
        net.ooici.services.coi.exchange_management.proto defines
        the following Exchange types:
            PROCESS = 1;
            SERVICE = 2;
            EXCHANGE_POINT = 3;
            QUEUE = 4;

        """
        log.debug('op_create_exchangename()')
        
        # Object creation
        object = yield self.helper.create_object(exchangename, "Name", "Description")
        
        # Field validation
        try:
            name = exchangename.configuration.name.strip()
            description = exchangename.configuration.description
            exchangespace = exchangename.configuration.exchangespace.strip()
            if len(name) == 0:
                raise res_wrapper.ExchangeManagementError("exchangename.name is required") 
            if self.xn.has_key(name):
                raise res_wrapper.ExchangeManagementError("exchangename.name already exists") 
            if len(exchangespace) == 0:
                raise res_wrapper.ExchangeManagementError("exchangename.exchangespace is required") 
            if not self.xs.has_key(exchangespace):
                raise res_wrapper.ExchangeManagementError("exchangename.exchangespace doesn't exist") 
            
        except res_wrapper.ExchangeManagementError, err:
            yield self.reply_err(msg, str(err))
            return
        
        # Field population
        object.name = name
        object.description = description
        
        #if object.type
        yield self.exchange_types.create_exchange_point(exchangespace, name)

        
        # Response
        response = yield self.helper.push_object(object)
        self.xn[name] = response.configuration.MyId;
<<<<<<< HEAD
        log.debug('Created exchangename.  id: %s', response.resource_reference.key)
=======
        log.debug('Created exchangename.  id: %s', response.configuration.MyId)
>>>>>>> 5a26320d
        yield self.reply_ok(msg, response)


    @defer.inlineCallbacks
    def op_create_queue(self, queue, headers, msg):
        """
        Creates a queue and binds it to the appropriate namespace and exchange.
        """
        q = queue.MessageObject
        desc = q.configuration.description
        qname = q.configuration.name
        xn = q.configuration.exchangename
        xs = q.configuration.exchangespace
        
        self.controller.create_queue(xs + "." + xn)
        
        log.debug('op_create_queue()')
        
        # Object creation
        yield self.reply_ok(msg, None)


    @defer.inlineCallbacks
    def op_create_binding(self, binding, headers, msg):
        """
        Creates a queue and binds it to the appropriate namespace and exchange.
        """
        b = binding.MessageObject
        desc = b.configuration.description
        bname = b.configuration.name
        xn = b.configuration.exchangename
        xs = b.configuration.exchangespace
        topic = b.configuration.topic
        q = b.configuration.queuename
        
        self.controller.bind(
                name = xs + "." + xn + "." + q,
                exchange = xs + "." + xn,
                routing_key = topic
        )
        
        log.debug('op_create_queue()')
        
        # Object creation
        yield self.reply_ok(msg, None)


    @defer.inlineCallbacks
    def op_update_exchangename(self, request, headers, msg):
        """
        Updates an ExchangeSpace distributed resource using the parameter 
        request. 
        """
        log.info('op_update_exchangename: ')
        yield self.reply_ok(msg)


    @defer.inlineCallbacks
    def op_set_exchangename_life_cycle(self, request, headers, msg):
        """
        Sets the ExchangeName resource life cycle.  All changes are subject 
        to ownership and permission check.
        """
        log.info('op_set_exchangename_life_cycle: ')
        yield self.reply_ok(msg)
        
        
        
class ExchangeManagementClient(ServiceClient):
    
    def __init__(self, proc=None, **kwargs):
        log.info("ExchangeManagementService.slc_init(...)")
        self.helper = ClientHelper(proc)
        if not 'targetname' in kwargs:
            kwargs['targetname'] = "exchange_management"
        ServiceClient.__init__(self, proc, **kwargs)


    @defer.inlineCallbacks
    def _create_object(self, msg):
        """
        Used for testing purposes only.
        """
        yield self._check_init()
        (content, headers, msg) = yield self.rpc_send('create_object', msg)
        defer.returnValue(content)


    @defer.inlineCallbacks
    def _get_object(self, msg):
        """
        Used for testing purposes only.
        """
        yield self._check_init()
        (content, headers, msg) = yield self.rpc_send('get_object', msg)
        defer.returnValue(content)


    
    @defer.inlineCallbacks
    def create_exchangespace(self, 
            name,
            description,
            ):
        """
        Creates an ExchangeSpace.
        @param name
                a string uniquely identifying the ExchangeSpace 
                in all scopes and contexts.
        @param description 
                a free text string containing a description of 
                the ExchangeSpace.
        """
        yield self._check_init()
        msg = yield self.helper.create_object(res_wrapper.exchangespace_type)
        msg.configuration.name = name
        msg.configuration.description = description
        
        (content, headers, msg) = yield self.rpc_send('create_exchangespace', msg)
        defer.returnValue(content)

        
    @defer.inlineCallbacks
    def create_exchangename(
            self,
            name,
            description,
            exchangespace,
            type='EXCHANGE_POINT', 
        ):
            """
            Creates an ExchangeName.
            @param name 
                    a string uniquely identifying the ExchangeName 
                    in the scope of the ExchangeSpace.
            @param description 
                    a free text string containing a description of 
                    the ExchangeName.
            @param exchangespace
                    a string uniquely identifying the ExchangeSpace
                    to which this ExchangeName will belong.  This 
                    must be previously defined with a call to 
                    create_exchangespace()
            @param type
                    a string that must contain one of the following
                    constants:  'EXCHANGE_POINT', 'PROCESS', 'SERVICE'.
            """        
            yield self._check_init()
    
            msg = yield self.helper.create_object(res_wrapper.exchangename_type)
            msg.configuration.name = name
            msg.configuration.description = description
            msg.configuration.exchangespace = exchangespace
            if type == 'EXCHANGE_POINT':
                msg.configuration.type = msg.configuration.Type.EXCHANGE_POINT
            elif type == 'PROCESS':
                msg.configuration.type = msg.configuration.Type.PROCESS
            elif type == 'SERVICE':
                msg.configuration.type = msg.configuration.Type.SERVICE
            else:
                raise EMSError('Invalid type specified in create_exchangename operation')
    
            (content, headers, msg) = yield self.rpc_send('create_exchangename', msg)
            defer.returnValue(content)



    @defer.inlineCallbacks
    def create_queue(
            self,
            name,
            description,
            exchangespace,
            exchangename
            ):
            """
            Creates a Queue.
            @param name 
                    a string uniquely identifying the Queue 
                    in the scope of the ExchangeSpace and 
                    ExchangeName.
            @param description 
                    a free text string containing a description of 
                    the ExchangeName.
            @param exchangespace
                    a string uniquely identifying the ExchangeSpace
                    to which ExchangeName belongs.  This must be 
                    previously defined with a call to create_exchangespace()
            @param exchangename
                    a string uniquely identifying the ExchangeName
                    to which this queue will be bound.  This must be 
                    previously defined with a call to create_exchangename()
            """        
            yield self._check_init()
    
            msg = yield self.helper.create_object(res_wrapper.queue_type)
            msg.configuration.name = name
            msg.configuration.description = description
            msg.configuration.exchangespace = exchangespace
            msg.configuration.exchangename = exchangename
    
            (content, headers, msg) = yield self.rpc_send('create_queue', msg)
            defer.returnValue(content)


    @defer.inlineCallbacks
    def create_binding(
            self,
            name,
            description,
            exchangespace,
            exchangename,
            queuename,
            topic
        ):
            """
            Creates a Binding.
            @param name 
                    a string uniquely identifying the Queue 
                    in the scope of the ExchangeSpace and 
                    ExchangeName.
            @param description 
                    a free text string containing a description of 
                    the ExchangeName.
            @param exchangespace
                    a string uniquely identifying the ExchangeSpace
                    to which ExchangeName belongs.  This must be 
                    previously defined with a call to create_exchangespace()
            @param exchangename
                    a string uniquely identifying the ExchangeName
                    to which this queue will be bound.  This must be 
                    previously defined with a call to create_exchangename()
            """        
            yield self._check_init()
    
            msg = yield self.helper.create_object(res_wrapper.binding_type)
            msg.configuration.name = name
            msg.configuration.description = description
            msg.configuration.exchangespace = exchangespace
            msg.configuration.exchangename = exchangename
            msg.configuration.queuename = queuename
            msg.configuration.topic = topic
    
            (content, headers, msg) = yield self.rpc_send('create_queue', msg)
            defer.returnValue(content)

           

factory = ProcessFactory(ExchangeManagementService)


<|MERGE_RESOLUTION|>--- conflicted
+++ resolved
@@ -176,11 +176,7 @@
         # Response
         response = yield self.helper.push_object(object)
         self.xn[name] = response.configuration.MyId;
-<<<<<<< HEAD
         log.debug('Created exchangename.  id: %s', response.resource_reference.key)
-=======
-        log.debug('Created exchangename.  id: %s', response.configuration.MyId)
->>>>>>> 5a26320d
         yield self.reply_ok(msg, response)
 
 
