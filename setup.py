--- conflicted
+++ resolved
@@ -55,11 +55,7 @@
            'M2Crypto==0.21.1-pl1', # patched version to work with CentOS
            'ply==3.4',
            'pysnmp==4.1.16a',
-<<<<<<< HEAD
-           'ionproto>=0.3.24-pl2',
-=======
-           'ionproto>=0.3.24',
->>>>>>> ccf9b5bd
+           'ionproto>=0.3.24-pl7',
                           ],
        entry_points = {
                         'console_scripts': [
