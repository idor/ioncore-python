--- conflicted
+++ resolved
@@ -23,14 +23,10 @@
 
 from ion.core.object import object_utils
 
-<<<<<<< HEAD
-from ion.core.intercept.policy import subject_has_admin_role, map_ooi_id_to_subject_admin_role, subject_is_early_adopter, map_ooi_id_to_subject_is_early_adopter, \
- subject_has_data_provider_role, map_ooi_id_to_subject_data_provider_role, subject_has_marine_operator_role, map_ooi_id_to_subject_marine_operator_role
-=======
 from ion.core.intercept.policy import subject_has_admin_role, \
                                       map_ooi_id_to_subject_admin_role, \
-                                      subject_has_dispatcher_queue, \
-                                      map_ooi_id_to_subject_dispatcher_queue, \
+                                      subject_is_early_adopter, \
+                                      map_ooi_id_to_subject_is_early_adopter, \
                                       subject_has_data_provider_role, \
                                       map_ooi_id_to_subject_data_provider_role, \
                                       subject_has_marine_operator_role, \
@@ -42,7 +38,6 @@
 from ion.services.dm.inventory.association_service import PREDICATE_OBJECT_QUERY_TYPE, IDREF_TYPE
 
 PREDICATE_REFERENCE_TYPE = object_utils.create_type_identifier(object_id=25, version=1)
->>>>>>> 59ce1286
 
 IDENTITY_TYPE = object_utils.create_type_identifier(object_id=1401, version=1)
 """
