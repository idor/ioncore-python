--- conflicted
+++ resolved
@@ -55,17 +55,18 @@
     """Bootstraps the messaging resources 
     """
     # for each messaging resource call Magnet to define a resource
-<<<<<<< HEAD
-    for name, msgResource in messagingCfg.__dict__.iteritems():
+    for name, msgResource in messagingCfg.iteritems():
         scope = msgResource.get('args',{}).get('scope','global')
         msgName = name
         if scope == 'local':
             msgName = Container.id + "." + msgName
-=======
-    for name, msgResource in messagingCfg.iteritems():
->>>>>>> 90968106
-        # wait until this is completed
+        if scope == 'group':
+            msgName = CONF['container_group'] + "." + msgName
+
+        # declare queues, bindings as needed
+        logging.info("Msg name config: name="+msgName+', '+str(msgResource))
         yield Container.configure_messaging(msgName, msgResource)
+        
         # save name is the name registry
         yield nameRegistry.put(msgName, msgResource)
         
