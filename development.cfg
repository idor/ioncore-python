[buildout] 
extends = production.cfg
versions = versions
# Reference any eggs you are developing here one perline 
# Any 'develop eggs' listed here will be preferred over
# 'regular eggs' of the SAME version
develop = 
    .  


# If you want to overwrite versions in the parent
<<<<<<< HEAD
# file, this is a good place.
=======
# file, this is a good place.
[versions]
ionproto=0.3.13-pl27
>>>>>>> a5634ef6
<|MERGE_RESOLUTION|>--- conflicted
+++ resolved
@@ -9,10 +9,6 @@
 
 
 # If you want to overwrite versions in the parent
-<<<<<<< HEAD
-# file, this is a good place.
-=======
 # file, this is a good place.
 [versions]
-ionproto=0.3.13-pl27
->>>>>>> a5634ef6
+ionproto=0.3.13-pl27