--- conflicted
+++ resolved
@@ -1,22 +1,9 @@
 #!/usr/bin/env python
-
-"""
-@file ion/services/cei/provisioner.py
-@author Michael Meisinger
-@author Alex Clemesha
-@author David LaBissoniere
-@brief Starts, stops, and tracks instance and context state.
-"""
 
 import os
 import logging
 logging = logging.getLogger(__name__)
-<<<<<<< HEAD
 from twisted.internet import defer, reactor
-=======
-from twisted.internet import defer
-from magnet.spawnable import Receiver
->>>>>>> 6f474797
 
 from ion.services.base_service import BaseService
 from ion.core import base_process
