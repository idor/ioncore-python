--- conflicted
+++ resolved
@@ -105,11 +105,7 @@
         self.failIf(pid is None)
 
     def test_subscribe(self):
-<<<<<<< HEAD
-        sub = Subscriber('fake', process=self.sup)
-=======
         raise unittest.SkipTest('Waiting for code')
         # @todo Create publisher, send data, verify receipt a la scheduler test code
-        #sub = Subscriber(proc=self.sup)
->>>>>>> 1c4137e3
+        #sub = Subscriber('fake', process=self.sup)
         pass
