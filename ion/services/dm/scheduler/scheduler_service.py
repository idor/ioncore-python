--- conflicted
+++ resolved
@@ -156,13 +156,6 @@
         log.debug('ok, gotta task to save')
 
 
-<<<<<<< HEAD
-        # convert back to dictionary for now, but store.put should eventually
-        #   take a protobuf
-        msg_dict = {'target':   content.desired_origin,
-                    'interval': content.interval_seconds,
-                    'payload':  content.payload}
-=======
         #FIXME, generate origin if desired_origin was not provided
         if not content.IsFieldSet('desired_origin'):
             log.debug('FIXME, generate an origin because one was not provided')
@@ -175,7 +168,6 @@
 
 
         self.scheduled_events[task_id] = content
->>>>>>> 37165a0f
 
 
         # Now that task is stored into registry, add to messaging callback
@@ -279,21 +271,10 @@
         @retval Task ID and origin
         """
         yield self._check_init()
-<<<<<<< HEAD
-
-        msg_buf = yield self.mc.create_instance(ADDTASK_REQ_TYPE,
-                                                MessageName='Scheduler AddTask')
-
-        msg_buf.desired_origin    = target
-        msg_buf.payload           = payload
-        msg_buf.interval_seconds  = interval
-
-        (content, headers, msg) = yield self.rpc_send('add_task', msg_buf)
-        defer.returnValue(content.task_id)
-=======
+
         (ret, heads, message) = yield self.rpc_send('add_task', msg)
         defer.returnValue(ret)
->>>>>>> 37165a0f
+
 
     @defer.inlineCallbacks
     def rm_task(self, msg):
@@ -307,19 +288,10 @@
         """
         #log.info("In SchedulerServiceClient: rm_task")
         yield self._check_init()
-<<<<<<< HEAD
-
-        msg_buf = yield self.mc.create_instance(RMTASK_REQ_TYPE,
-                                                MessageName='Scheduler RmTask')
-
-        msg_buf.task_id = taskid
-
-        (content, headers, msg) = yield self.rpc_send('rm_task', msg_buf)
-        defer.returnValue(content)
-=======
+
         (ret, heads, message) = yield self.rpc_send('rm_task', msg)
         defer.returnValue(ret)
->>>>>>> 37165a0f
+
 
     @defer.inlineCallbacks
     def query_tasks(self, msg):
