--- conflicted
+++ resolved
@@ -411,11 +411,7 @@
         yield sub.register()
         yield process.register_life_cycle_object(sub)        # brings the subscriber up to the same state as the process
 
-<<<<<<< HEAD
         if handler:
-=======
-        if not handler is None:
->>>>>>> 1a55b975
             sub.ondata = handler
 
         defer.returnValue(sub)
