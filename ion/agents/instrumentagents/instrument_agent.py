--- conflicted
+++ resolved
@@ -7,13 +7,8 @@
 @brief Instrument Agent, Driver, and Client class definitions
 """
 
-<<<<<<< HEAD
 '''
 
-from uuid import uuid4
-
-=======
->>>>>>> a3eec7ed
 from twisted.internet import defer
 import ion.util.ionlog
 from ion.agents.resource_agent import ResourceAgent
