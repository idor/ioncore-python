#!/usr/bin/env python

"""
@file ion/services/dm/distribution/pubsub_service.py
@package ion.services.dm.distribution.pubsub
@author Paul Hubbard
@author Michael Meisinger
@author David Stuebe
@brief service for publishing on data streams, and for subscribing to streams.
The service includes methods for defining topics, defining publishers, publishing,
and defining subscriptions.
"""

import ion.util.ionlog

import time

from twisted.internet import defer

from ion.core.process.process import ProcessFactory
from ion.core.process.service_process import ServiceProcess, ServiceClient
#from ion.services.dm.distribution import pubsub_registry
from ion.core import ioninit
from ion.core.object import object_utils
from ion.services.coi.resource_registry_beta.resource_client import ResourceClient
from ion.services.coi.exchange.exchange_management import ExchangeManagementClient

# Global objects
CONF = ioninit.config(__name__)
log = ion.util.ionlog.getLogger(__name__)

# References to protobuf message/object definitions
DSET_TYPE = object_utils.create_type_identifier(object_id=2301, version=1)
TT_TYPE = object_utils.create_type_identifier(object_id=2306, version=1)

class PubSubService(ServiceProcess):
    """
    @brief Refactored pubsub service
    @see http://oceanobservatories.org/spaces/display/CIDev/Pubsub+controller
    @todo Add runtime dependency on exchange management service

    Hierarchy is
    Exchange space => Topic tree => topic name

    Where 'topic tree' is another name for exchange point.

    e.g.
    OOICI / DM / science data / test.pydap.org:coads.nc
    """
    declare = ServiceProcess.service_declare(name='pubsub',
                                          version='0.1.1',
                                          dependencies=[])

    def slc_init(self):
        log.debug('PSC starting, creating EMS client')
        self.ems = ExchangeManagementClient(proc=self)
        log.debug('Creating ResourceClient')
        self.rclient = ResourceClient(proc=self)

        # Link to registry
        #self.reg = yield pubsub_registry.DataPubsubRegistryClient(proc=self)

    # Protocol entry points. Responsible for parsing and unpacking arguments
    @defer.inlineCallbacks
    def op_declare_topic_tree(self, content, headers, msg):
        try:
            xs_name = content['exchange_space_name']
            tt_name = content['topic_tree_name']
        except KeyError:
            estr = 'Missing information in message!'
            log.exception(estr)
            yield self.reply_err(msg, {'value': estr})
            return

        rc = self.declare_topic_tree(xs_name, tt_name)
        yield self.reply_ok(msg, {'value': rc})

    def op_undeclare_topic_tree(self, content, headers, msg):
        try:
            tt_id = content['topic_tree_id']
        except KeyError:
            estr = 'Missing information in message!'
            log.exception(estr)
            self.reply_err(msg, {'value': estr})
            return

        rc = self.undeclare_topic_tree(tt_id)
        self.reply_ok(msg, {'value': rc})

    def op_query_topic_trees(self, content, headers, msg):
        try:
            t_regex = content['topic_regex']
        except KeyError:
            estr = 'Missing information in message!'
            log.exception(estr)
            self.reply_err(msg, {'value': estr})
            return

        rc = self.query_topic_trees(t_regex)
        self.reply_ok(msg, {'value': rc})

    @defer.inlineCallbacks
    def op_define_topic(self, content, headers, msg):
        try:
            tt_id = content['topic_tree_id']
            t_name = content['topic_name']
        except KeyError:
            estr = 'Missing information in message!'
            log.exception(estr)
            yield self.reply_err(msg, {'value': estr})
            return

        rc = yield self.define_topic(tt_id, t_name)
        yield self.reply_ok(msg, {'value': rc})

    def op_query_topics(self, content, headers, msg):
        try:
            xp_name = content['exchange_point_name']
            t_regex = content['topic_regex']
        except KeyError:
            estr = 'Missing information in message!'
            log.exception(estr)
            self.reply_err(msg, {'value': estr})
            return

        rc = self.query_topics(xp_name, t_regex)
        self.reply_ok(msg, {'value': rc})

    def op_define_publisher(self, content, headers, msg):
        try:
            tt_id = content['topic_tree_id']
            topic_id = content['topic_id']
            p_name = content['publisher_name']
            cred = content['credentials']
        except KeyError:
            estr = 'Missing information in message!'
            log.exception(estr)
            self.reply_err(msg, {'value': estr})
            return

        rc = self.define_publisher(tt_id, topic_id, p_name, cred)
        self.reply_ok(msg, {'value': rc})

    def op_subscribe(self, content, headers, msg):
        try:
            t_regex = content['topic_regex']
            xs_name = content['exchange_space_name']
            tt_name = content['topic_tree_name']
        except KeyError:
            estr = 'Missing information in message!'
            log.exception(estr)
            self.reply_err(msg, {'value': estr})
            return

        rc = self.subscribe(xs_name, tt_name, t_regex)
        self.reply_ok(msg, {'value': rc})

    def op_unsubscribe(self, content, headers, msg):
        try:
            s_id = content['subscription_id']
        except KeyError:
            estr = 'Missing information in message!'
            log.exception(estr)
            self.reply_err(msg, {'value': estr})
            return

        rc = self.unsubscribe(s_id)
        self.reply_ok(msg, {'value': rc})

    ##############################################################    
    # API-style entry points. Akin to the twisted protocol/factory
    @defer.inlineCallbacks
    def declare_topic_tree(self, exchange_space_name, topic_tree_name):
        """
        @brief Create a topic tree
        @param exchange_space_name Exchange space where the tree will live
        @param topic_tree_name Name of the tree to create
        @retval Topic tree ID on success, None if failure
        """
        log.debug('Calling EMS to create topic tree "%s/%s"' % (exchange_space_name, topic_tree_name))
        rc = yield self.ems.create_exchangename(topic_tree_name, 'New topic tree', exchange_space_name)
        #log.debug('EMS returned "%s"' % str(rc))

        log.debug('Writing topic tree into registry')
        # Now need to write new topic tree into registry
        ttree = yield self.rclient.create_instance(TT_TYPE, name=topic_tree_name, description='New topic tree')

        ttree.exchange_space_name = exchange_space_name
        ttree.topic_tree_name = topic_tree_name

        log.debug('About to push topic tree into registry')
        yield self.rclient.put_instance(ttree, 'declare_topic_tree')
        log.debug('Wrote TT, id is %s' % ttree.ResourceIdentity)
        defer.returnValue(ttree.ResourceIdentity)

    def undeclare_topic_tree(self, topic_tree_id):
        """
        @brief Remove a topic tree
        @param topic_tree_id ID, as returned from declare_topic_tree
        @retval None
        """
        log.error('UDTT not implemented')

    def query_topic_trees(self, topic_regex):
        """
        @brief Registry query, return all trees that match the regex
        @param topic_regex Regular expression to match against
        @retval List, possibly empty, of topic tree names
        """
        log.error('QTT not implemented')

    @defer.inlineCallbacks
    def define_topic(self, topic_tree_id, topic_name):
        """
        @brief Within a topic tree, define a topic. Usually a dataset name by convention.
        @param topic_tree_id ID, as returned from op_declare_topic_tree
        @param topic_name Name to declare
        @retval Topic ID, or None if error
        """
        log.debug('Creating and populating dataset message/object')


        cstr = "%s/%s" % (topic_tree_id, topic_name)
<<<<<<< HEAD
        rc = ResourceClient(proc=self)
        dset = yield self.rclient.create_instance(DSET_TYPE, name=topic_name, description=cstr)
=======
        dset = yield rc.create_instance(DSET_TYPE, name=topic_name, description=cstr)
>>>>>>> aec101a4

        dset.open_dap = topic_name
        now = time.time()
        dset.last_updated = now
        dset.date_created = now
        dset.creator.name = 'Otto Niemand'
        log.debug('Dataset object created, pushing/committing "%s"' % cstr)

        yield self.rclient.put_instance(dset, 'Adding dataset/topic %s' % cstr)
        log.debug('Commit completed, %s' % dset.ResourceIdentity)
        defer.returnValue(dset.ResourceIdentity)


    def query_topics(self, exchange_point_name, topic_regex):
        """
        @brief Query topics within an exchange point
        @param exchange_point_name Exchange point to inspect (scope)
        @param topic_regex Regex to match
        @retval List, possibly empty, of topic names
        """
        log.error('QT not implemented')

    def define_publisher(self, topic_tree_id, topic_id, publisher_name, credentials=None):
        """
        @brief Called by the publisher, this drops through to the resource registry
        @param topic_tree_id Tree where we'll publish
        @param publisher_name Human-readable publisher ID string, e.g. "Doc X's buoy data for NYC harbor"
        @param credentials Unused hook for auth*
        @retval Transciever instance with send() method hooked up to correct topic
        """
        log.error('DP not implemented')

    def subscribe(self, xs_name, tt_name, topic_regex):
        """
        @brief Called by subscribers, this calls the EMS to setup the data flow
        @param xs_name Exchange space name
        @param tt_name Topic tree name
        @param topic_regex Topic of interest. If no publishers, then no data, but no error
        @note Order of calls on publish/subscribe does not matter
        @note creates the queue via EMS
        @retval Address of queue for ondata() callback and resource id
        """
        log.error('Sub not implemented')

    def unsubscribe(self, subscription_id):
        """
        @brief Remove subscription
        @param subscription_id ID from subscribe calS
        @retval OK if no problems, error otherwise
        """
        log.error('Unsub not implemented')

class PubSubClient(ServiceClient):
    """
    @brief Refactor of client for new interfaces
    @see http://oceanobservatories.org/spaces/display/CIDev/Pubsub+controller
    """
    def __init__(self, proc=None, **kwargs):
        if not 'targetname' in kwargs:
            kwargs['targetname'] = "pubsub"
        ServiceClient.__init__(self, proc, **kwargs)

    @defer.inlineCallbacks
    def declare_topic_tree(self, exchange_space_name, topic_tree_name):
        """
        @brief Create a topic tree
        @param exchange_space_name Exchange space where the tree will live
        @param topic_tree_name Name of the tree to create
        @retval Topic tree ID on success, None if failure
        """
        yield self._check_init()
        payload = {'exchange_space_name' : exchange_space_name,
        'topic_tree_name': topic_tree_name}
        (content, headers, msg) = yield self.rpc_send('declare_topic_tree', payload)
        log.debug('retval: %s ' % content['value'])
        defer.returnValue(content['value'])

    @defer.inlineCallbacks
    def undeclare_topic_tree(self, topic_tree_id):
        """
        @brief Remove a topic tree
        @param topic_tree_id ID, as returned from declare_topic_tree
        @retval None
        """
        yield self._check_init()
        payload = {'topic_tree_id' : topic_tree_id}
        (content, headers, payload) = yield self.rpc_send('undeclare_topic_tree', payload)
        log.debug('retval: %s ' % content['value'])
        defer.returnValue(content['value'])

    @defer.inlineCallbacks
    def query_topic_trees(self, topic_regex):
        """
        @brief Registry query, return all trees that match the regex
        @param topic_regex Regular expression to match against
        @retval List, possibly empty, of topic tree names
        """
        yield self._check_init()
        payload = {'topic_regex' : topic_regex}
        (content, headers, payload) = yield self.rpc_send('query_topic_trees', payload)
        log.debug('retval: %s ' % content['value'])
        defer.returnValue(content['value'])

    @defer.inlineCallbacks
    def define_topic(self, topic_tree_id, topic_name):
        """
        @brief Within a topic tree, define a topic. Usually a dataset name by convention.
        @param topic_tree_id ID, as returned from op_declare_topic_tree
        @param topic_name Name to declare
        @retval Topic ID, or None if error
        """
        yield self._check_init()
        payload = {'topic_tree_id' : topic_tree_id,
                'topic_name' : topic_name}
        (content, headers, payload) = yield self.rpc_send('define_topic', payload)
        log.debug('retval: %s ' % content['value'])
        defer.returnValue(content['value'])

    @defer.inlineCallbacks
    def query_topics(self, exchange_point_name, topic_regex):
        """
        @brief Query topics within an exchange point
        @param exchange_point_name Exchange point to inspect (scope)
        @param topic_regex Regex to match
        @retval List, possibly empty, of topic names
        """
        yield self._check_init()
        payload = {'topic_regex' : topic_regex,
                'exchange_point_name' : exchange_point_name}
        (content, headers, payload) = yield self.rpc_send('query_topics', payload)
        log.debug('retval: %s ' % content['value'])
        defer.returnValue(content['value'])

    @defer.inlineCallbacks
    def define_publisher(self, topic_tree_id, topic_id, publisher_name, credentials=None):
        """
        @brief Called by the publisher, this drops through to the resource registry
        @param topic_tree_id Tree where we'll publish
        @param publisher_name Human-readable publisher ID string, e.g. "Doc X's buoy data for NYC harbor"
        @param credentials Unused hook for auth*
        @retval Transciever instance with send() method hooked up to correct topic
        """
        yield self._check_init()
        payload = {'topic_tree_id' : topic_tree_id,
                'topic_id': topic_id,
                'publisher_name' : publisher_name,
                'credentials': credentials}
        (content, headers, payload) = yield self.rpc_send('define_publisher', payload)
        log.debug('retval: %s ' % content['value'])
        defer.returnValue(content['value'])

    @defer.inlineCallbacks
    def subscribe(self, xs_name, tt_name, topic_regex):
        """
        @brief Called by subscribers, this calls the EMS to setup the data flow
        @param xs_name Exchange space name
        @param tt_name Topic tree name
        @param topic_regex Topic of interest. If no publishers, then no data, but no error
        @note Order of calls on publish/subscribe does not matter
        @note creates the queue via EMS
        @retval Address of queue for ondata() callback and subscription id
        """
        yield self._check_init()
        payload = {'topic_regex' : topic_regex,
                'exchange_space_name': xs_name,
                'topic_tree_name' : tt_name}
        (content, headers, payload) = yield self.rpc_send('subscribe', payload)
        log.debug('retval: %s ' % content['value'])
        defer.returnValue(content['value'])

    @defer.inlineCallbacks
    def unsubscribe(self, subscription_id):
        """
        @brief Remove subscription
        @param subscription_id ID from subscribe call
        @retval OK if no problems, error otherwise
        """
        yield self._check_init()
        payload = {'subscription_id':subscription_id}
        (content, headers, payload) = yield self.rpc_send('unsubscribe', payload)
        log.debug('retval: %s ' % content['value'])
        defer.returnValue(content['value'])


# Spawn off the process using the module name
factory = ProcessFactory(PubSubService)<|MERGE_RESOLUTION|>--- conflicted
+++ resolved
@@ -221,12 +221,7 @@
 
 
         cstr = "%s/%s" % (topic_tree_id, topic_name)
-<<<<<<< HEAD
-        rc = ResourceClient(proc=self)
         dset = yield self.rclient.create_instance(DSET_TYPE, name=topic_name, description=cstr)
-=======
-        dset = yield rc.create_instance(DSET_TYPE, name=topic_name, description=cstr)
->>>>>>> aec101a4
 
         dset.open_dap = topic_name
         now = time.time()
