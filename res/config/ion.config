# Central configuration file for ION services and modules. Eval'ed as dict.
# Entries are accessed using the __name__ of their module as key to a dict
# with the property key pointing to a value.
# Startup scripts use 'startup' as key.
# Do not modify this file locally! Set overrides in ionlocal.config
{
'ion.core.bootstrap':{
    'ccagent_cfg' : 'res/config/ionccagent.cfg',
    'coreservices_cfg':'res/config/ioncoreservices.cfg',
    'services_cfg':'res/config/ionservices.cfg',
    'messaging_cfg':'res/config/ionmessaging.cfg',
},

'ion.core.ioninit':{
    'loglevels' : 'res/logging/loglevels.cfg',
    'loglevelslocal' : 'res/logging/loglevelslocal.cfg',
},

'ion.core.cc.container':{
    'master_off':False,
    'interceptor_system':'res/config/ion_interceptors.cfg',
},


'ion.util.itv_decorator':{'Run ITV Tests':False
},

'ion.core.cc.cc_agent':{
    'announce':False,
},

'ion.core.cc.modloader':{
    'load_modules':True,
    'modules_cfg':'res/config/ionmodules.cfg',
},

'ion.core.intercept.encryption':{
    'encrypt':False,
    'encrypt_mod':'Crypto.Cipher.AES',
    'encrypt_key':'secretkey/len16b',
    'encrypt_pad':16,
},

'ion.core.intercept.signature':{
    'msg_sign':False,
    'priv_key_path':'../res/certificates/test.priv.pem',
    'cert_path':'../res/certificates/test.cert.pem',
},

'ion.core.pack.app_manager':{
    'ioncore_app':'res/apps/ioncore.app',
},

'ion.core.process.process':{
    'conversation_log':False,
    'fail_fast':True,
    'rpc_timeout':15,
},

<<<<<<< HEAD
'ion.data.backends.irodsstore': {
    'irodsHost': 'ec2-204-236-137-245.us-west-1.compute.amazonaws.com',
    'irodsPort':'1247',
    'rodsDefResource':'ooi-test-resc1',
    'irodsOoiCollection':'/ooi-test-cluster1/home/testuser/OOI',
    'irodsUserName':'testuser',
    'irodsUserPasswd':'test',
    'irodsZone':'ooi-test-cluster1',
},

'ion.data.backends.cassandra':{
    'default_keyspace':'Datastore',
    'default_colfamily':'DS1',
    'default_cf_super':True,
    'default_namespace':None,
    'default_key':None
},

'ion.data.backends.cassandra_pycassa':{
    'default_keyspace':'Datastore',
    'default_colfamily':'DS1',
    'default_cf_super':True,
    'default_namespace':None,
    'default_key':None
},

'ion.interact.conversation':{
    'basic_conv_types':{
        'generic':'ion.interact.rpc.GenericType',
        'request':'ion.interact.request.RequestType',
        'rpc':'ion.interact.rpc.RpcType',
#        'negotiate':'ion.interact.negotiate.NegotiateType',
    },
},
=======
>>>>>>> 05b2b011

'ion.resources.description_utility':[
    'ion.resources.cei_resource_descriptions',
    'ion.resources.coi_resource_descriptions',
    'ion.resources.ipaa_resource_descriptions',
    'ion.resources.sa_resource_descriptions',
    'ion.resources.dm_resource_descriptions'
    ],

'ion.services.dm.util.url_manipulation':{
    'local_dir' : '/tmp/',
    'cache_hostname' : 'localhost',
    'cache_portnum' : '80',
},

'ion.services.dm.util.test.test_daptools':{
    'test_dir': '../ion/services/dm/util/test/test_files',
},

'ion.services.coi.exchange.broker_controller':{
	'privileged_broker_connection': 
		{ 
			'host': 'amoeba.ucsd.edu',
			'port': 5672,
			'username': 'ems',
			'password': 'ems',
			'vhost': '/',
			'heartbeat':0
		},
	'amqp_spec' : 'res/amqp/specs/standard/amqp0-8.xml',
},


'ion.services.sa.proxy' : {
    'proxy_port' : '8100',
},

'ion.test.iontest':{
    'broker_host': 'amoeba.ucsd.edu',
    'broker_port': 5672,
    'broker_vhost': '/',
    'broker_heartbeat':0,
    'start_app':'../res/apps/ccagent.app',
},

'startup.bootstrap1':{
    'coreservices_cfg':'res/config/ioncoreservices.cfg',
    'services_cfg':'res/config/ionservices1.cfg',
    'messaging_cfg':'res/config/ionmessaging.cfg'
},

'startup.bootstrap-dx':{
    'services_cfg' : 'res/config/iondx_services.cfg',
    'messaging_cfg': 'res/config/ionmessaging.cfg'
},

'startup.pubsub':{
    'services_cfg' : 'res/config/ionpubsub.cfg',
    'messaging_cfg': 'res/config/ionmessaging.cfg'
},

'startup.agentreg':{
    'services_cfg' : 'res/config/ionagentreg.cfg',
    'messaging_cfg': 'res/config/ionmessaging.cfg'
},

'startup.instrreg':{
    'services_cfg' : 'res/config/ioninstrreg.cfg',
    'messaging_cfg': 'res/config/ionmessaging.cfg'
},

'startup.prodreg':{
    'services_cfg' : 'res/config/ionprodreg.cfg',
    'messaging_cfg': 'res/config/ionmessaging.cfg'
},

'startup.servicereg':{
    'services_cfg' : 'res/config/ionservicereg.cfg',
    'messaging_cfg': 'res/config/ionmessaging.cfg'
},

'startup.resourcereg':{
    'services_cfg' : 'res/config/ionresourcereg.cfg',
    'messaging_cfg': 'res/config/ionmessaging.cfg'
},

'ion.util.test.test_itv_decorator': {
    'test_that_skips' : False,
    'test_that_passes' : True,
    'test_skiptest' : True,
},

'ion.play.test.test_rot13' : {
    'test_start_stop' : True,
    'test_full_stack' : True,
},

'ion.play.test.test_hello': {
   'test_hello_performance' : True,
},
   

'ion.services.dm.preservation.cassandra_manager_agent':{
	 'host': 'ec2-204-236-159-249.us-west-1.compute.amazonaws.com',
	 'port': 9160,
	 'username':'ooiuser',
	 'password':'oceans11'
	},

# Entries in the following dict are overriding above config entries in tests:
'iontest_config_override':{

},
}<|MERGE_RESOLUTION|>--- conflicted
+++ resolved
@@ -57,33 +57,6 @@
     'rpc_timeout':15,
 },
 
-<<<<<<< HEAD
-'ion.data.backends.irodsstore': {
-    'irodsHost': 'ec2-204-236-137-245.us-west-1.compute.amazonaws.com',
-    'irodsPort':'1247',
-    'rodsDefResource':'ooi-test-resc1',
-    'irodsOoiCollection':'/ooi-test-cluster1/home/testuser/OOI',
-    'irodsUserName':'testuser',
-    'irodsUserPasswd':'test',
-    'irodsZone':'ooi-test-cluster1',
-},
-
-'ion.data.backends.cassandra':{
-    'default_keyspace':'Datastore',
-    'default_colfamily':'DS1',
-    'default_cf_super':True,
-    'default_namespace':None,
-    'default_key':None
-},
-
-'ion.data.backends.cassandra_pycassa':{
-    'default_keyspace':'Datastore',
-    'default_colfamily':'DS1',
-    'default_cf_super':True,
-    'default_namespace':None,
-    'default_key':None
-},
-
 'ion.interact.conversation':{
     'basic_conv_types':{
         'generic':'ion.interact.rpc.GenericType',
@@ -92,8 +65,6 @@
 #        'negotiate':'ion.interact.negotiate.NegotiateType',
     },
 },
-=======
->>>>>>> 05b2b011
 
 'ion.resources.description_utility':[
     'ion.resources.cei_resource_descriptions',
@@ -114,8 +85,8 @@
 },
 
 'ion.services.coi.exchange.broker_controller':{
-	'privileged_broker_connection': 
-		{ 
+	'privileged_broker_connection':
+		{
 			'host': 'amoeba.ucsd.edu',
 			'port': 5672,
 			'username': 'ems',
@@ -194,7 +165,7 @@
 'ion.play.test.test_hello': {
    'test_hello_performance' : True,
 },
-   
+
 
 'ion.services.dm.preservation.cassandra_manager_agent':{
 	 'host': 'ec2-204-236-159-249.us-west-1.compute.amazonaws.com',
