--- conflicted
+++ resolved
@@ -150,18 +150,7 @@
         self.ac    = AssociationClient(proc=proc)
 
 
-<<<<<<< HEAD
-        ### Test should now pass with the cache on!
-        #prepare to monkey patch so we don't use the cache functions
-        child_aiss = yield self.sup.get_child_id('app_integration')
-        self.aiss  = self._get_procinstance(child_aiss)
-
-        # For testing purposes - turn of the subscriber and remove the call back to update the cache - for now!
-        self.aiss.dataset_subscriber.terminate()
-        self.aiss.datasource_subscriber.terminate()
-
-=======
->>>>>>> 7eb19db1
+
     @defer.inlineCallbacks
     def tearDown(self):
         log.info('Tearing Down Test Container')
