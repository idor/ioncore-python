--- conflicted
+++ resolved
@@ -390,8 +390,8 @@
                     Response.error_str = errString
                     defer.returnValue(Response)
                 log.info('Got user resource instance: ' + self.userRes.ResourceIdentity)
-
-<<<<<<< HEAD
+                self.userID = self.userRes.ResourceIdentity
+
                 #
                 # START OF TEMPORARY TEMPORARY TEMPORARY!!!
                 #
@@ -401,11 +401,6 @@
                 self.dispatcherRes = yield self.__register_dispatcher('DispatcherResource2')
                 self.dispatcherID = self.dispatcherRes.ResourceIdentity
                 log.info('Created Dispatcher2 ID: ' + self.dispatcherID)
-=======
-                log.info('Got resource instance: ' + self.userRes.ResourceIdentity)
-                self.userID = self.userRes.ResourceIdentity
-                
->>>>>>> 75c0b8fb
                     
                 try:
                     #
@@ -425,7 +420,7 @@
                     yield self.rc.put_instance(association)
 
                 except AssociationClientError, ex:
-                    errString = 'Error creating assocation between userID: ' + userID + ' and dispatcherID: ' + self.dispatcherID + '. ex: ' + ex
+                    errString = 'Error creating assocation between userID: ' + self.userID + ' and dispatcherID: ' + self.dispatcherID + '. ex: ' + ex
                     log.error(errString)
                     # build AIS error response
                     Response = yield self.mc.create_instance(AIS_RESPONSE_ERROR_TYPE)
@@ -436,17 +431,9 @@
                 # END OF TEMPORARY TEMPORARY TEMPORARY!!!
                 #
 
-<<<<<<< HEAD
-=======
-                """
-                #COMMENTING THIS OUT UNTIL I FIND A WAY TO FIND THE ASSOCIATED DISPATCHER
-                #dispatcherID = yield self.__findDispatcher(userID)
->>>>>>> 75c0b8fb
                 dispatcherID = yield self.__findDispatcher(self.userRes)
-                #dispatcherID = yield self.__findDispatcherOld(self.userRes)
-
                 if (dispatcherID is None):
-                    errString = 'Dispatcher not found for userID' + userID
+                    errString = 'Dispatcher not found for userID' + self.userID
                     log.error(errString)
                     # build AIS error response
                     Response = yield self.mc.create_instance(AIS_RESPONSE_ERROR_TYPE)
@@ -726,101 +713,13 @@
 
 
     @defer.inlineCallbacks
-<<<<<<< HEAD
-    def __findDispatcherOld(self, userID):
-=======
-    def __findDispatcher(self, userRes):
-
-        #found = yield self.ac.find_associations(subject=userRes, \
-        #                                        predicate_or_predicates=HAS_A_ID)
-        found = yield self.ac.find_associations(subject=userRes)
-        
-        """
-        FIXME
-        This does not work; the assocatiation_exists call below can't find by
-        type!!!
-        """
-
-        log.debug('HAS_A_ID is: ' + HAS_A_ID)
-        log.debug('Found ' + str(len(found)) + ' associations.')
-        association = None
-        for a in found:
-            log.debug('FOUND: ' + str(a))
-            #exists = yield self.ac.association_exists(a.ObjectReference.key, HAS_A_ID, DISPATCHER_RESOURCE_TYPE)
-            exists = yield self.ac.association_exists(a.SubjectReference.key, HAS_A_ID, DISPATCHER_RESOURCE_TYPE)
-            if exists:
-                association = a
-
-        if association is None:
-            log.error('No associations found!!!')
-            defer.returnValue(None)
-        else:            
-            the_resource = yield self.rc.get_associated_resource_object(association)
-            defer.returnValue(the_resource)
-
-
-    @defer.inlineCallbacks
-    #def __findDispatcherOld(self, userID):
-    def __findDispatcherOld(self, userRes):
->>>>>>> 75c0b8fb
-
-        request = yield self.mc.create_instance(SUBJECT_PREDICATE_QUERY_TYPE)
-
-        #
-        # Set up an owned_by_id search term using:
-        # - HAS_A_ID as predicate
-        # - DISPATCHER_RESOURCE_TYPE as object
-        #
-        pair = request.pairs.add()
-
-        # ..(predicate)
-        pref = request.CreateObject(PREDICATE_REFERENCE_TYPE)
-        pref.key = HAS_A_ID
-
-        pair.predicate = pref
-
-        # ..(subject)
-        type_ref = request.CreateObject(IDREF_TYPE)
-        #userRes = yield get_instance(userID)
-        #type_ref.key = userID
-        type_ref.key = userRes
-        
-        pair.subject = type_ref
-
-        log.info('Calling get_objects with userID: ' + userRes.ResourceIdentity)
-
-        try:
-            result = yield self.asc.get_objects(request)
-        
-        except AssociationServiceError:
-            log.error('__findOwner: association error!')
-            defer.returnValue(None)
-
-        if len(result.idrefs) == 0:
-            log.error('Dispatcher not found!')
-            defer.returnValue(None)
-        elif len(result.idrefs) == 1:
-            log.error('FOUND EXACTLY 1!')
-            defer.returnValue(result.idrefs[0].key)
-        else:
-            log.error('More than 1 dispatcher found!')
-            defer.returnValue(None)
-
-
-    @defer.inlineCallbacks
     def __register_dispatcher(self, name):
-<<<<<<< HEAD
-        disp_res = yield self.rc.create_instance(DISPATCHER_RESOURCE_TYPE, ResourceName=name)
-        disp_res.dispatcher_name = name
-        yield self.rc.put_instance(disp_res, 'Committing new dispatcher resource for registration')
-=======
         #rc = yield self.rc
         rc = self.rc
         disp_res = yield rc.create_instance(DISPATCHER_RESOURCE_TYPE, ResourceName=name)
         disp_res.dispatcher_name = name
         disp_id = disp_res.ResourceIdentity
         yield rc.put_instance(disp_res, 'Committing new dispatcher resource for registration')
->>>>>>> 75c0b8fb
         
         #defer.returnValue(str(disp_res.ResourceIdentity))
         defer.returnValue(disp_res)
