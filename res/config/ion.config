--- conflicted
+++ resolved
@@ -143,20 +143,18 @@
     'messaging_cfg': 'res/config/ionmessaging.cfg'
 },
 
-<<<<<<< HEAD
 'ion.util.test.test_itv_decorator': {
     'test_that_skips' : False,
     'test_that_passes' : True,
     'test_skiptest' : True,
 },
-=======
+
 'ion.services.dm.preservation.cassandra_manager_agent':{
 	 'host': 'ec2-204-236-159-249.us-west-1.compute.amazonaws.com',
 	 'port': 9160,
 	 'username':'ooiuser',
 	 'password':'oceans11'
 	},
->>>>>>> 0e9ba9eb
 
 # Entries in the following dict are overriding above config entries in tests:
 'iontest_config_override':{
