#!/usr/bin/env python

"""
@file ion/integration/sa/test/test_instrument_integration_service.py
@test ion.services.sa.instrument_integration_service Example unit tests for sample code.
@author Maurice Manning
"""

import ion.util.ionlog
log = ion.util.ionlog.getLogger(__name__)
from twisted.internet import defer
from twisted.trial import unittest

INSTRUMENTDATA_EVENT_ID = 5001

from ion.integration.sa.instrument_integration_service import InstrumentIntegrationClient
from ion.test.iontest import IonTestCase
from ion.services.coi.resource_registry.resource_registry import ResourceRegistryClient, ResourceRegistryError
from ion.services.coi.resource_registry.resource_client import ResourceClient, ResourceInstance, RESOURCE_TYPE
from ion.services.dm.distribution.events import DataEventPublisher
from ion.services.coi.datastore_bootstrap.ion_preload_config import ION_RESOURCE_TYPES, ION_IDENTITIES, ID_CFG, PRELOAD_CFG, ION_DATASETS_CFG, ION_DATASETS, NAME_CFG, DEFAULT_RESOURCE_TYPE_ID
from ion.agents.instrumentagents.instrument_constants import DriverChannel
from ion.services.dm.distribution.events import DataEventSubscriber, DataBlockEventSubscriber

from ion.core.messaging.message_client import MessageClient

from ion.core.object import object_utils

AIS_REQUEST_MSG_TYPE = object_utils.create_type_identifier(object_id=9001, version=1)
AIS_RESPONSE_MSG_TYPE = object_utils.create_type_identifier(object_id=9002, version=1)
AIS_RESPONSE_ERROR_TYPE = object_utils.create_type_identifier(object_id=9003, version=1)
CREATE_INSTRUMENT_REQUEST_MSG_TYPE = object_utils.create_type_identifier(object_id=9301, version=1)
CREATE_INSTRUMENT_RESPONSE_MSG_TYPE = object_utils.create_type_identifier(object_id=9302, version=1)
START_INSTRUMENT_AGENT_REQUEST_MSG_TYPE = object_utils.create_type_identifier(object_id=9303, version=1)
START_INSTRUMENT_AGENT_RESPONSE_MSG_TYPE = object_utils.create_type_identifier(object_id=9304, version=1)
START_INSTRUMENT_SAMPLING_REQUEST_MSG_TYPE = object_utils.create_type_identifier(object_id=9305, version=1)
START_INSTRUMENT_SAMPLING_RESPONSE_MSG_TYPE = object_utils.create_type_identifier(object_id=9306, version=1)
STOP_INSTRUMENT_SAMPLING_REQUEST_MSG_TYPE = object_utils.create_type_identifier(object_id=9307, version=1)
STOP_INSTRUMENT_SAMPLING_RESPONSE_MSG_TYPE = object_utils.create_type_identifier(object_id=9308, version=1)
GET_INSTRUMENT_STATE_REQUEST_MSG_TYPE = object_utils.create_type_identifier(object_id=9309, version=1)
GET_INSTRUMENT_STATE_RESPONSE_MSG_TYPE = object_utils.create_type_identifier(object_id=9310, version=1)
SET_INSTRUMENT_STATE_REQUEST_MSG_TYPE = object_utils.create_type_identifier(object_id=9311, version=1)
SET_INSTRUMENT_STATE_RESPONSE_MSG_TYPE = object_utils.create_type_identifier(object_id=9312, version=1)
GET_INSTRUMENT_LIST_REQUEST_MSG_TYPE = object_utils.create_type_identifier(object_id=9313, version=1)
GET_INSTRUMENT_LIST_RESPONSE_MSG_TYPE = object_utils.create_type_identifier(object_id=9314, version=1)

import ion.util.procutils as pu


class InstrumentIntegrationServiceTest(IonTestCase):
    """
    Testing instrument integration service
    """

    timeout = 300

    @defer.inlineCallbacks
    def setUp(self):
        yield self._start_container()

        services = [
            {
                'name':'instrument_integration_service',
                'module':'ion.integration.sa.instrument_integration_service',
                'class':'InstrumentIntegrationService'
            },
            {
                'name':'ds1',
                'module':'ion.services.coi.datastore',
                'class':'DataStoreService',
                'spawnargs':{PRELOAD_CFG:{ION_DATASETS_CFG:True}}

            },
            {
                'name':'association_service',
                'module':'ion.services.dm.inventory.association_service',
                'class':'AssociationService'
            },
            {
                'name':'resource_registry1',
                'module':'ion.services.coi.resource_registry.resource_registry',
                'class':'ResourceRegistryService',
                'spawnargs':{'datastore_service':'datastore'}
            },
        ]

        sup = yield self._spawn_processes(services)
        self.sup = sup

        self.rrc = ResourceRegistryClient(proc=sup)
        self.rc = ResourceClient(proc=sup)
        self.iic = InstrumentIntegrationClient(proc=sup)
        self.user_id = 0

    @defer.inlineCallbacks
    def tearDown(self):
        yield self._shutdown_processes()
        yield self._stop_container()

    @defer.inlineCallbacks
    def handle_update_event(self, content):
            log.info('IIServiceTest.handle_update_event notification event received !!!!!!!!!!!!')
            #Check that the item is in the store
            log.info('IIServiceTest.handle_update_event content   : %s', content)
            msg = content['content']
            log.info('IIServiceTest.handle_update_event content dict : %s', msg)

    @defer.inlineCallbacks
    def test_createInstrument(self):
        """
        Create an instrument, create associated instrument agent and get the list of instruments
        """
<<<<<<< HEAD
#        raise unittest.SkipTest('Maurice, check to see if this should be skipped in trial.')

        # Create a message client
        mc = MessageClient(proc=self.test_sup)
=======
        #raise unittest.SkipTest('Maurice, check to see if this should be skipped in trial.')
>>>>>>> ccf9b5bd

        # create the register_user request GPBs
        msg = yield mc.create_instance(AIS_REQUEST_MSG_TYPE, MessageName='AIS RegisterUser request')
        msg.message_parameters_reference = msg.CreateObject(CREATE_INSTRUMENT_REQUEST_MSG_TYPE)

        msg.message_parameters_reference.manufacturer = 'SeaBird Electronics'
        msg.message_parameters_reference.model = 'unknown model'
        msg.message_parameters_reference.serial_num = '1234'
        msg.message_parameters_reference.fw_version = '1'

        rspMsg = yield self.iic.createNewInstrument(msg)
        
        instrument_id = rspMsg.message_parameters_reference[0].instrument_resource_id
        log.info("IIServiceTest test_createInstrument  instrument id: %s ", instrument_id )

        rspMsg = yield self.iic.startInstrumentAgent("SeaBird Electronics", instrument_id, "SBE37")
        
        instrument_agent_process_id = rspMsg.message_parameters_reference[0].instrument_agent_resource_id
        instrument_agent_resource_id = rspMsg.message_parameters_reference[0].instrument_agent_process_id
        log.info("IIServiceTest test_create_instrument  instrument agent resource id: %s   process id: %s", instrument_agent_resource_id, instrument_agent_process_id )

        result = yield self.iic.getInstrumentList()
        log.info("IIServiceTest test_createInstrument  instrument list: %s ", result['result'] )



<<<<<<< HEAD
#    @defer.inlineCallbacks
#    def test_createAndSetInstrument(self):
#        """
#        Create an instrument, create associated instrument agent then get and set the status
#        """
#        raise unittest.SkipTest('Maurice, check to see if this should be skipped in trial.')
#
#        log.info("IIServiceTest test_createAndSetInstrument Now testing: Create instrument from UI")
#        userUpdate = {'manufacturer' : "SeaBird Electronics",
#                 'model' : "unknown model",
#                 'serial_num' : "1234",
#                 'fw_version' : "1"}
#
#        result = yield self.iic.createNewInstrument(userUpdate)
#        instrument_id = result['instrument_id']
#        log.info("IIServiceTest test_createAndSetInstrument  instrument id: %s ", result['instrument_id'] )
#
#        result = yield self.iic.startInstrumentAgent("SeaBird Electronics", instrument_id, "SBE37")
#        instrument_agent_process_id = result['instrument_agent_process_id']
#        instrument_agent_resource_id = result['instrument_agent_resource_id']
#        log.info("IIServiceTest test_createAndSetInstrument  instrument agent resource id: %s   process id: %s", instrument_agent_resource_id, instrument_agent_process_id )
#
#
#        result = yield self.iic.getInstrumentState(instrument_id)
#        log.info("IIServiceTest test_createInstrument  instrument state: %s ", result['result'] )
#        resultDict = result['result']
#        log.info("IIServiceTest test_createAndSetInstrument  INSTRUMENT INTERVAL 1: %s ",resultDict[(DriverChannel.INSTRUMENT,'INTERVAL')] )
#
#
#        # Set a few parameters. This will test the device set functions
#        # and set up the driver for sampling commands.
#        params = {}
#        params[(DriverChannel.INSTRUMENT,'NAVG')] = 1
#        params[(DriverChannel.INSTRUMENT,'INTERVAL')] = 4
#
#        result = yield self.iic.setInstrumentState(instrument_id, params)
#        log.info("IIServiceTest test_createAndSetInstrument  instrument state: %s ", result['result'] )
#
#
#        # Verify the set changes were made.
#        result = yield self.iic.getInstrumentState(instrument_id)
#        #log.info("IIServiceTest test_createInstrument  instrument state: %s ", result['result'] )
#        resultDict = result['result']
#        intervalReturned = resultDict[(DriverChannel.INSTRUMENT,'INTERVAL')][1]
#        log.info("IIServiceTest test_createAndSetInstrument  INSTRUMENT INTERVAL 2: %s ",intervalReturned)
#
#        if intervalReturned != 4:
#            self.fail('InstrumentIntegrationServiceTest: test_createAndSetInstrument returned incorrect interval after set operation.')
#
#        origparams = {}
#        origparams[(DriverChannel.INSTRUMENT,'NAVG')] = 1
#        origparams[(DriverChannel.INSTRUMENT,'INTERVAL')] = 5
#
#        result = yield self.iic.setInstrumentState(instrument_id, origparams)
#
#        # Verify the set changes were made.
#        result = yield self.iic.getInstrumentState(instrument_id)
#        resultDictFinal = result['result']
#        intervalReturned = resultDictFinal[(DriverChannel.INSTRUMENT,'INTERVAL')][1]
#        log.info("IIServiceTest test_createAndSetInstrument  INSTRUMENT INTERVAL 3: %s ", intervalReturned)
#
#        if intervalReturned != 5:
#            self.fail('InstrumentIntegrationServiceTest: test_createAndSetInstrument returned incorrect interval after set operation.')
#
#
#    @defer.inlineCallbacks
#    def XXXtest_createInstrumentStartSampling(self):
#        """
#        Create an instrument, create associated instrument agent, start sampling and catch the events
#        """
#        raise unittest.SkipTest('Maurice, check to see if this should be skipped in trial.')
#        
#        log.info("IIServiceTest test_createInstrumentStartSampling Now testing: Create instrument from UI")
#        userUpdate = {'manufacturer' : "SeaBird Electronics",
#                 'model' : "unknown model",
#                 'serial_num' : "1234",
#                 'fw_version' : "1"}
#
#        result = yield self.iic.createNewInstrument(userUpdate)
#        instrument_id = result['instrument_id']
#        log.info("IIServiceTest test_createInstrumentStartSampling  instrument id: %s ", result['instrument_id'] )
#
#        result = yield self.iic.startInstrumentAgent("SeaBird Electronics", instrument_id, "SBE37")
#        instrument_agent_process_id = result['instrument_agent_process_id']
#        instrument_agent_resource_id = result['instrument_agent_resource_id']
#        log.info("IIServiceTest test_createInstrumentStartSampling  instrument agent resource id: %s   process id: %s", instrument_agent_resource_id, instrument_agent_process_id )
#
#        #self.sub = DataEventSubscriber(process=self.sup, origin=instrument_agent_process_id)  DataBlockEventSubscriber
#        self.sub = DataBlockEventSubscriber(process=self.sup, origin=instrument_agent_process_id)
#        log.info('IIServiceTest test_createInstrumentStartSampling  set handler for DataEventSubscriber')
#        self.sub.ondata = self.handle_update_event    # need to do something with the data when it is received
#        #yield self.sub.register()
#        yield self.sub.initialize()
#        yield self.sub.activate()
#        log.info('IIServiceTest test_createInstrumentStartSampling DatasetSupplementAddedEvent activation complete')
#
#        # Start autosampling.
#        result = yield self.iic.startAutoSampling(instrument_id)
#        log.info("IIServiceTest test_createInstrumentStartSampling  startAutoSampling: %s ", result['result'] )
#        resultDict = result['result']
#
#        # Wait for a few samples to arrive.
#        yield pu.asleep(20)
#
#        # Stop autosampling.
#        result = yield self.iic.stopAutoSampling(instrument_id)
#        log.info("IIServiceTest test_createInstrumentStartSampling  Stop autosampling: %s ", result['result'] )
#        resultDict = result['result']
#
#        log.info("IIServiceTest test_createInstrumentStartSampling Finished testing: Create instrument from UI")
=======
    @defer.inlineCallbacks
    def test_createAndSetInstrument(self):
        """
        Create an instrument, create associated instrument agent then get and set the status
        """
        raise unittest.SkipTest('Can screw up instrument state if others are testing.')

        log.info("IIServiceTest test_createAndSetInstrument Now testing: Create instrument from UI")
        userUpdate = {'manufacturer' : "SeaBird Electronics",
                 'model' : "unknown model",
                 'serial_num' : "1234",
                 'fw_version' : "1"}

        result = yield self.iic.createNewInstrument(userUpdate)
        instrument_id = result['instrument_id']
        log.info("IIServiceTest test_createAndSetInstrument  instrument id: %s ", result['instrument_id'] )

        result = yield self.iic.startInstrumentAgent("SeaBird Electronics", instrument_id, "SBE37")
        instrument_agent_process_id = result['instrument_agent_process_id']
        instrument_agent_resource_id = result['instrument_agent_resource_id']
        log.info("IIServiceTest test_createAndSetInstrument  instrument agent resource id: %s   process id: %s", instrument_agent_resource_id, instrument_agent_process_id )


        result = yield self.iic.getInstrumentState(instrument_id)
        log.info("IIServiceTest test_createInstrument  instrument state: %s ", result['result'] )
        resultDict = result['result']
        log.info("IIServiceTest test_createAndSetInstrument  INSTRUMENT INTERVAL 1: %s ",resultDict[(DriverChannel.INSTRUMENT,'INTERVAL')] )


        # Set a few parameters. This will test the device set functions
        # and set up the driver for sampling commands.
        params = {}
        params[(DriverChannel.INSTRUMENT,'NAVG')] = 1
        params[(DriverChannel.INSTRUMENT,'INTERVAL')] = 4

        result = yield self.iic.setInstrumentState(instrument_id, params)
        log.info("IIServiceTest test_createAndSetInstrument  instrument state: %s ", result['result'] )


        # Verify the set changes were made.
        result = yield self.iic.getInstrumentState(instrument_id)
        #log.info("IIServiceTest test_createInstrument  instrument state: %s ", result['result'] )
        resultDict = result['result']
        intervalReturned = resultDict[(DriverChannel.INSTRUMENT,'INTERVAL')][1]
        log.info("IIServiceTest test_createAndSetInstrument  INSTRUMENT INTERVAL 2: %s ",intervalReturned)

        if intervalReturned != 4:
            self.fail('InstrumentIntegrationServiceTest: test_createAndSetInstrument returned incorrect interval after set operation.')

        origparams = {}
        origparams[(DriverChannel.INSTRUMENT,'NAVG')] = 1
        origparams[(DriverChannel.INSTRUMENT,'INTERVAL')] = 5

        result = yield self.iic.setInstrumentState(instrument_id, origparams)

        # Verify the set changes were made.
        result = yield self.iic.getInstrumentState(instrument_id)
        resultDictFinal = result['result']
        intervalReturned = resultDictFinal[(DriverChannel.INSTRUMENT,'INTERVAL')][1]
        log.info("IIServiceTest test_createAndSetInstrument  INSTRUMENT INTERVAL 3: %s ", intervalReturned)

        if intervalReturned != 5:
            self.fail('InstrumentIntegrationServiceTest: test_createAndSetInstrument returned incorrect interval after set operation.')


    @defer.inlineCallbacks
    def test_createInstrumentStartSampling(self):
        """
        Create an instrument, create associated instrument agent, start sampling and catch the events
        """
        raise unittest.SkipTest('Can screw up instrument state if others are testing.')
        
        log.info("IIServiceTest test_createInstrumentStartSampling Now testing: Create instrument from UI")
        userUpdate = {'manufacturer' : "SeaBird Electronics",
                 'model' : "unknown model",
                 'serial_num' : "1234",
                 'fw_version' : "1"}

        result = yield self.iic.createNewInstrument(userUpdate)
        instrument_id = result['instrument_id']
        log.info("IIServiceTest test_createInstrumentStartSampling  instrument id: %s ", result['instrument_id'] )

        result = yield self.iic.startInstrumentAgent("SeaBird Electronics", instrument_id, "SBE37")
        instrument_agent_process_id = result['instrument_agent_process_id']
        instrument_agent_resource_id = result['instrument_agent_resource_id']
        log.info("IIServiceTest test_createInstrumentStartSampling  instrument agent resource id: %s   process id: %s", instrument_agent_resource_id, instrument_agent_process_id )

        #self.sub = DataEventSubscriber(process=self.sup, origin=instrument_agent_process_id)  DataBlockEventSubscriber
        self.sub = DataBlockEventSubscriber(process=self.sup, origin=instrument_agent_process_id)
        log.info('IIServiceTest test_createInstrumentStartSampling  set handler for DataEventSubscriber')
        self.sub.ondata = self.handle_update_event    # need to do something with the data when it is received
        #yield self.sub.register()
        yield self.sub.initialize()
        yield self.sub.activate()
        log.info('IIServiceTest test_createInstrumentStartSampling DatasetSupplementAddedEvent activation complete')

        # Start autosampling.
        result = yield self.iic.startAutoSampling(instrument_id)
        log.info("IIServiceTest test_createInstrumentStartSampling  startAutoSampling: %s ", result['result'] )
        resultDict = result['result']

        # Wait for a few samples to arrive.
        yield pu.asleep(20)

        # Stop autosampling.
        result = yield self.iic.stopAutoSampling(instrument_id)
        log.info("IIServiceTest test_createInstrumentStartSampling  Stop autosampling: %s ", result['result'] )
        resultDict = result['result']

        log.info("IIServiceTest test_createInstrumentStartSampling Finished testing: Create instrument from UI")
>>>>>>> ccf9b5bd
<|MERGE_RESOLUTION|>--- conflicted
+++ resolved
@@ -110,21 +110,17 @@
         """
         Create an instrument, create associated instrument agent and get the list of instruments
         """
-<<<<<<< HEAD
-#        raise unittest.SkipTest('Maurice, check to see if this should be skipped in trial.')
+        raise unittest.SkipTest('Maurice, check to see if this should be skipped in trial.')
 
         # Create a message client
         mc = MessageClient(proc=self.test_sup)
-=======
-        #raise unittest.SkipTest('Maurice, check to see if this should be skipped in trial.')
->>>>>>> ccf9b5bd
 
         # create the register_user request GPBs
-        msg = yield mc.create_instance(AIS_REQUEST_MSG_TYPE, MessageName='AIS RegisterUser request')
+        msg = yield mc.create_instance(AIS_REQUEST_MSG_TYPE, MessageName='Create instrument request')
         msg.message_parameters_reference = msg.CreateObject(CREATE_INSTRUMENT_REQUEST_MSG_TYPE)
 
         msg.message_parameters_reference.manufacturer = 'SeaBird Electronics'
-        msg.message_parameters_reference.model = 'unknown model'
+        msg.message_parameters_reference.model = 'SBE37'
         msg.message_parameters_reference.serial_num = '1234'
         msg.message_parameters_reference.fw_version = '1'
 
@@ -133,129 +129,24 @@
         instrument_id = rspMsg.message_parameters_reference[0].instrument_resource_id
         log.info("IIServiceTest test_createInstrument  instrument id: %s ", instrument_id )
 
-        rspMsg = yield self.iic.startInstrumentAgent("SeaBird Electronics", instrument_id, "SBE37")
+        msg = yield mc.create_instance(AIS_REQUEST_MSG_TYPE, MessageName='Start instrument agent request')
+        msg.message_parameters_reference = msg.CreateObject(START_INSTRUMENT_AGENT_REQUEST_MSG_TYPE)
+        msg.message_parameters_reference.name = 'SeaBird Electronics'
+        msg.message_parameters_reference.model = 'SBE37'
+        msg.message_parameters_reference.instrument_resource_id = instrument_id
+
+        rspMsg = yield self.iic.startInstrumentAgent(msg)
         
         instrument_agent_process_id = rspMsg.message_parameters_reference[0].instrument_agent_resource_id
         instrument_agent_resource_id = rspMsg.message_parameters_reference[0].instrument_agent_process_id
         log.info("IIServiceTest test_create_instrument  instrument agent resource id: %s   process id: %s", instrument_agent_resource_id, instrument_agent_process_id )
 
-        result = yield self.iic.getInstrumentList()
-        log.info("IIServiceTest test_createInstrument  instrument list: %s ", result['result'] )
-
-
-
-<<<<<<< HEAD
-#    @defer.inlineCallbacks
-#    def test_createAndSetInstrument(self):
-#        """
-#        Create an instrument, create associated instrument agent then get and set the status
-#        """
-#        raise unittest.SkipTest('Maurice, check to see if this should be skipped in trial.')
-#
-#        log.info("IIServiceTest test_createAndSetInstrument Now testing: Create instrument from UI")
-#        userUpdate = {'manufacturer' : "SeaBird Electronics",
-#                 'model' : "unknown model",
-#                 'serial_num' : "1234",
-#                 'fw_version' : "1"}
-#
-#        result = yield self.iic.createNewInstrument(userUpdate)
-#        instrument_id = result['instrument_id']
-#        log.info("IIServiceTest test_createAndSetInstrument  instrument id: %s ", result['instrument_id'] )
-#
-#        result = yield self.iic.startInstrumentAgent("SeaBird Electronics", instrument_id, "SBE37")
-#        instrument_agent_process_id = result['instrument_agent_process_id']
-#        instrument_agent_resource_id = result['instrument_agent_resource_id']
-#        log.info("IIServiceTest test_createAndSetInstrument  instrument agent resource id: %s   process id: %s", instrument_agent_resource_id, instrument_agent_process_id )
-#
-#
-#        result = yield self.iic.getInstrumentState(instrument_id)
-#        log.info("IIServiceTest test_createInstrument  instrument state: %s ", result['result'] )
-#        resultDict = result['result']
-#        log.info("IIServiceTest test_createAndSetInstrument  INSTRUMENT INTERVAL 1: %s ",resultDict[(DriverChannel.INSTRUMENT,'INTERVAL')] )
-#
-#
-#        # Set a few parameters. This will test the device set functions
-#        # and set up the driver for sampling commands.
-#        params = {}
-#        params[(DriverChannel.INSTRUMENT,'NAVG')] = 1
-#        params[(DriverChannel.INSTRUMENT,'INTERVAL')] = 4
-#
-#        result = yield self.iic.setInstrumentState(instrument_id, params)
-#        log.info("IIServiceTest test_createAndSetInstrument  instrument state: %s ", result['result'] )
-#
-#
-#        # Verify the set changes were made.
-#        result = yield self.iic.getInstrumentState(instrument_id)
-#        #log.info("IIServiceTest test_createInstrument  instrument state: %s ", result['result'] )
-#        resultDict = result['result']
-#        intervalReturned = resultDict[(DriverChannel.INSTRUMENT,'INTERVAL')][1]
-#        log.info("IIServiceTest test_createAndSetInstrument  INSTRUMENT INTERVAL 2: %s ",intervalReturned)
-#
-#        if intervalReturned != 4:
-#            self.fail('InstrumentIntegrationServiceTest: test_createAndSetInstrument returned incorrect interval after set operation.')
-#
-#        origparams = {}
-#        origparams[(DriverChannel.INSTRUMENT,'NAVG')] = 1
-#        origparams[(DriverChannel.INSTRUMENT,'INTERVAL')] = 5
-#
-#        result = yield self.iic.setInstrumentState(instrument_id, origparams)
-#
-#        # Verify the set changes were made.
-#        result = yield self.iic.getInstrumentState(instrument_id)
-#        resultDictFinal = result['result']
-#        intervalReturned = resultDictFinal[(DriverChannel.INSTRUMENT,'INTERVAL')][1]
-#        log.info("IIServiceTest test_createAndSetInstrument  INSTRUMENT INTERVAL 3: %s ", intervalReturned)
-#
-#        if intervalReturned != 5:
-#            self.fail('InstrumentIntegrationServiceTest: test_createAndSetInstrument returned incorrect interval after set operation.')
-#
-#
-#    @defer.inlineCallbacks
-#    def XXXtest_createInstrumentStartSampling(self):
-#        """
-#        Create an instrument, create associated instrument agent, start sampling and catch the events
-#        """
-#        raise unittest.SkipTest('Maurice, check to see if this should be skipped in trial.')
-#        
-#        log.info("IIServiceTest test_createInstrumentStartSampling Now testing: Create instrument from UI")
-#        userUpdate = {'manufacturer' : "SeaBird Electronics",
-#                 'model' : "unknown model",
-#                 'serial_num' : "1234",
-#                 'fw_version' : "1"}
-#
-#        result = yield self.iic.createNewInstrument(userUpdate)
-#        instrument_id = result['instrument_id']
-#        log.info("IIServiceTest test_createInstrumentStartSampling  instrument id: %s ", result['instrument_id'] )
-#
-#        result = yield self.iic.startInstrumentAgent("SeaBird Electronics", instrument_id, "SBE37")
-#        instrument_agent_process_id = result['instrument_agent_process_id']
-#        instrument_agent_resource_id = result['instrument_agent_resource_id']
-#        log.info("IIServiceTest test_createInstrumentStartSampling  instrument agent resource id: %s   process id: %s", instrument_agent_resource_id, instrument_agent_process_id )
-#
-#        #self.sub = DataEventSubscriber(process=self.sup, origin=instrument_agent_process_id)  DataBlockEventSubscriber
-#        self.sub = DataBlockEventSubscriber(process=self.sup, origin=instrument_agent_process_id)
-#        log.info('IIServiceTest test_createInstrumentStartSampling  set handler for DataEventSubscriber')
-#        self.sub.ondata = self.handle_update_event    # need to do something with the data when it is received
-#        #yield self.sub.register()
-#        yield self.sub.initialize()
-#        yield self.sub.activate()
-#        log.info('IIServiceTest test_createInstrumentStartSampling DatasetSupplementAddedEvent activation complete')
-#
-#        # Start autosampling.
-#        result = yield self.iic.startAutoSampling(instrument_id)
-#        log.info("IIServiceTest test_createInstrumentStartSampling  startAutoSampling: %s ", result['result'] )
-#        resultDict = result['result']
-#
-#        # Wait for a few samples to arrive.
-#        yield pu.asleep(20)
-#
-#        # Stop autosampling.
-#        result = yield self.iic.stopAutoSampling(instrument_id)
-#        log.info("IIServiceTest test_createInstrumentStartSampling  Stop autosampling: %s ", result['result'] )
-#        resultDict = result['result']
-#
-#        log.info("IIServiceTest test_createInstrumentStartSampling Finished testing: Create instrument from UI")
-=======
+        msg = yield mc.create_instance(AIS_REQUEST_MSG_TYPE, MessageName='Instrument list request')
+        msg.message_parameters_reference = msg.CreateObject(GET_INSTRUMENT_LIST_REQUEST_MSG_TYPE)
+
+        rspMsg = yield self.iic.getInstrumentList(msg)
+        log.info("IIServiceTest test_createInstrument  instrument list: %s ", str(rspMsg))
+
     @defer.inlineCallbacks
     def test_createAndSetInstrument(self):
         """
@@ -263,58 +154,74 @@
         """
         raise unittest.SkipTest('Can screw up instrument state if others are testing.')
 
-        log.info("IIServiceTest test_createAndSetInstrument Now testing: Create instrument from UI")
-        userUpdate = {'manufacturer' : "SeaBird Electronics",
-                 'model' : "unknown model",
-                 'serial_num' : "1234",
-                 'fw_version' : "1"}
-
-        result = yield self.iic.createNewInstrument(userUpdate)
-        instrument_id = result['instrument_id']
-        log.info("IIServiceTest test_createAndSetInstrument  instrument id: %s ", result['instrument_id'] )
-
-        result = yield self.iic.startInstrumentAgent("SeaBird Electronics", instrument_id, "SBE37")
-        instrument_agent_process_id = result['instrument_agent_process_id']
-        instrument_agent_resource_id = result['instrument_agent_resource_id']
-        log.info("IIServiceTest test_createAndSetInstrument  instrument agent resource id: %s   process id: %s", instrument_agent_resource_id, instrument_agent_process_id )
-
-
-        result = yield self.iic.getInstrumentState(instrument_id)
-        log.info("IIServiceTest test_createInstrument  instrument state: %s ", result['result'] )
-        resultDict = result['result']
-        log.info("IIServiceTest test_createAndSetInstrument  INSTRUMENT INTERVAL 1: %s ",resultDict[(DriverChannel.INSTRUMENT,'INTERVAL')] )
-
+        # Create a message client
+        mc = MessageClient(proc=self.test_sup)
+
+        # create the register_user request GPBs
+        msg = yield mc.create_instance(AIS_REQUEST_MSG_TYPE, MessageName='Create instrument request')
+        msg.message_parameters_reference = msg.CreateObject(CREATE_INSTRUMENT_REQUEST_MSG_TYPE)
+
+        msg.message_parameters_reference.manufacturer = 'SeaBird Electronics'
+        msg.message_parameters_reference.model = 'SBE37'
+        msg.message_parameters_reference.serial_num = '1234'
+        msg.message_parameters_reference.fw_version = '1'
+
+        rspMsg = yield self.iic.createNewInstrument(msg)
+        
+        instrument_id = rspMsg.message_parameters_reference[0].instrument_resource_id
+        log.info("IIServiceTest test_createInstrument  instrument id: %s ", instrument_id )
+
+        msg = yield mc.create_instance(AIS_REQUEST_MSG_TYPE, MessageName='Start instrument agent request')
+        msg.message_parameters_reference = msg.CreateObject(START_INSTRUMENT_AGENT_REQUEST_MSG_TYPE)
+        msg.message_parameters_reference.name = 'SeaBird Electronics'
+        msg.message_parameters_reference.model = 'SBE37'
+        msg.message_parameters_reference.instrument_resource_id = instrument_id
+
+        rspMsg = yield self.iic.startInstrumentAgent(msg)
+        
+        instrument_agent_process_id = rspMsg.message_parameters_reference[0].instrument_agent_resource_id
+        instrument_agent_resource_id = rspMsg.message_parameters_reference[0].instrument_agent_process_id
+        log.info("IIServiceTest test_create_instrument  instrument agent resource id: %s   process id: %s", instrument_agent_resource_id, instrument_agent_process_id )
+
+        stateReqMsg = yield mc.create_instance(AIS_REQUEST_MSG_TYPE, MessageName='Get instrument state request')
+        stateReqMsg.message_parameters_reference = msg.CreateObject(GET_INSTRUMENT_STATE_REQUEST_MSG_TYPE)
+        stateReqMsg.message_parameters_reference.instrument_resource_id = instrument_id
+
+        rspMsg = yield self.iic.getInstrumentState(stateReqMsg)
+        properties = rspMsg.message_parameters_reference[0].properties
+
+        log.info("IIServiceTest test_createInstrument  instrument state: %s ", str(properties))
 
         # Set a few parameters. This will test the device set functions
         # and set up the driver for sampling commands.
-        params = {}
-        params[(DriverChannel.INSTRUMENT,'NAVG')] = 1
-        params[(DriverChannel.INSTRUMENT,'INTERVAL')] = 4
-
-        result = yield self.iic.setInstrumentState(instrument_id, params)
-        log.info("IIServiceTest test_createAndSetInstrument  instrument state: %s ", result['result'] )
-
+        msg = yield mc.create_instance(AIS_REQUEST_MSG_TYPE, MessageName='Set instrument state request')
+        msg.message_parameters_reference = msg.CreateObject(SET_INSTRUMENT_STATE_REQUEST_MSG_TYPE)
+        msg.message_parameters_reference.instrument_resource_id = instrument_id
+        msg.message_parameters_reference.properties.navg = 1
+        msg.message_parameters_reference.properties.interval = 4
+
+        rspMsg = yield self.iic.setInstrumentState(msg)
+        log.info("IIServiceTest test_createAndSetInstrument  instrument status: %s ", rspMsg.message_parameters_reference[0].status)
 
         # Verify the set changes were made.
-        result = yield self.iic.getInstrumentState(instrument_id)
-        #log.info("IIServiceTest test_createInstrument  instrument state: %s ", result['result'] )
-        resultDict = result['result']
-        intervalReturned = resultDict[(DriverChannel.INSTRUMENT,'INTERVAL')][1]
+        rspMsg = yield self.iic.getInstrumentState(stateReqMsg)
+        intervalReturned = rspMsg.message_parameters_reference[0].properties.interval
         log.info("IIServiceTest test_createAndSetInstrument  INSTRUMENT INTERVAL 2: %s ",intervalReturned)
 
         if intervalReturned != 4:
             self.fail('InstrumentIntegrationServiceTest: test_createAndSetInstrument returned incorrect interval after set operation.')
 
-        origparams = {}
-        origparams[(DriverChannel.INSTRUMENT,'NAVG')] = 1
-        origparams[(DriverChannel.INSTRUMENT,'INTERVAL')] = 5
-
-        result = yield self.iic.setInstrumentState(instrument_id, origparams)
+        msg = yield mc.create_instance(AIS_REQUEST_MSG_TYPE, MessageName='Set instrument state request')
+        msg.message_parameters_reference = msg.CreateObject(SET_INSTRUMENT_STATE_REQUEST_MSG_TYPE)
+        msg.message_parameters_reference.instrument_resource_id = instrument_id
+        msg.message_parameters_reference.properties.navg = 1
+        msg.message_parameters_reference.properties.interval = 5
+
+        rspMsg = yield self.iic.setInstrumentState(msg)
 
         # Verify the set changes were made.
-        result = yield self.iic.getInstrumentState(instrument_id)
-        resultDictFinal = result['result']
-        intervalReturned = resultDictFinal[(DriverChannel.INSTRUMENT,'INTERVAL')][1]
+        rspMsg = yield self.iic.getInstrumentState(stateReqMsg)
+        intervalReturned = rspMsg.message_parameters_reference[0].properties.interval
         log.info("IIServiceTest test_createAndSetInstrument  INSTRUMENT INTERVAL 3: %s ", intervalReturned)
 
         if intervalReturned != 5:
@@ -328,20 +235,35 @@
         """
         raise unittest.SkipTest('Can screw up instrument state if others are testing.')
         
-        log.info("IIServiceTest test_createInstrumentStartSampling Now testing: Create instrument from UI")
-        userUpdate = {'manufacturer' : "SeaBird Electronics",
-                 'model' : "unknown model",
-                 'serial_num' : "1234",
-                 'fw_version' : "1"}
-
-        result = yield self.iic.createNewInstrument(userUpdate)
-        instrument_id = result['instrument_id']
-        log.info("IIServiceTest test_createInstrumentStartSampling  instrument id: %s ", result['instrument_id'] )
-
-        result = yield self.iic.startInstrumentAgent("SeaBird Electronics", instrument_id, "SBE37")
-        instrument_agent_process_id = result['instrument_agent_process_id']
-        instrument_agent_resource_id = result['instrument_agent_resource_id']
-        log.info("IIServiceTest test_createInstrumentStartSampling  instrument agent resource id: %s   process id: %s", instrument_agent_resource_id, instrument_agent_process_id )
+
+        # Create a message client
+        mc = MessageClient(proc=self.test_sup)
+
+        # create the register_user request GPBs
+        msg = yield mc.create_instance(AIS_REQUEST_MSG_TYPE, MessageName='Create instrument request')
+        msg.message_parameters_reference = msg.CreateObject(CREATE_INSTRUMENT_REQUEST_MSG_TYPE)
+
+        msg.message_parameters_reference.manufacturer = 'SeaBird Electronics'
+        msg.message_parameters_reference.model = 'SBE37'
+        msg.message_parameters_reference.serial_num = '1234'
+        msg.message_parameters_reference.fw_version = '1'
+
+        rspMsg = yield self.iic.createNewInstrument(msg)
+        
+        instrument_id = rspMsg.message_parameters_reference[0].instrument_resource_id
+        log.info("IIServiceTest test_createInstrument  instrument id: %s ", instrument_id )
+
+        msg = yield mc.create_instance(AIS_REQUEST_MSG_TYPE, MessageName='Start instrument agent request')
+        msg.message_parameters_reference = msg.CreateObject(START_INSTRUMENT_AGENT_REQUEST_MSG_TYPE)
+        msg.message_parameters_reference.name = 'SeaBird Electronics'
+        msg.message_parameters_reference.model = 'SBE37'
+        msg.message_parameters_reference.instrument_resource_id = instrument_id
+
+        rspMsg = yield self.iic.startInstrumentAgent(msg)
+        
+        instrument_agent_process_id = rspMsg.message_parameters_reference[0].instrument_agent_resource_id
+        instrument_agent_resource_id = rspMsg.message_parameters_reference[0].instrument_agent_process_id
+        log.info("IIServiceTest test_create_instrument  instrument agent resource id: %s   process id: %s", instrument_agent_resource_id, instrument_agent_process_id )
 
         #self.sub = DataEventSubscriber(process=self.sup, origin=instrument_agent_process_id)  DataBlockEventSubscriber
         self.sub = DataBlockEventSubscriber(process=self.sup, origin=instrument_agent_process_id)
@@ -353,17 +275,20 @@
         log.info('IIServiceTest test_createInstrumentStartSampling DatasetSupplementAddedEvent activation complete')
 
         # Start autosampling.
-        result = yield self.iic.startAutoSampling(instrument_id)
-        log.info("IIServiceTest test_createInstrumentStartSampling  startAutoSampling: %s ", result['result'] )
-        resultDict = result['result']
+        msg = yield mc.create_instance(AIS_REQUEST_MSG_TYPE, MessageName='Start instrument sampling request')
+        msg.message_parameters_reference = msg.CreateObject(START_INSTRUMENT_SAMPLING_REQUEST_MSG_TYPE)
+        msg.message_parameters_reference.instrument_resource_id = instrument_id
+
+        rspMsg = yield self.iic.startAutoSampling(msg)
+        log.info("IIServiceTest test_createInstrumentStartSampling  startAutoSampling: %s ", rspMsg.message_parameters_reference[0].status)
 
         # Wait for a few samples to arrive.
         yield pu.asleep(20)
 
         # Stop autosampling.
-        result = yield self.iic.stopAutoSampling(instrument_id)
-        log.info("IIServiceTest test_createInstrumentStartSampling  Stop autosampling: %s ", result['result'] )
-        resultDict = result['result']
-
-        log.info("IIServiceTest test_createInstrumentStartSampling Finished testing: Create instrument from UI")
->>>>>>> ccf9b5bd
+        msg = yield mc.create_instance(AIS_REQUEST_MSG_TYPE, MessageName='Stop instrument sampling request')
+        msg.message_parameters_reference = msg.CreateObject(STOP_INSTRUMENT_SAMPLING_REQUEST_MSG_TYPE)
+        msg.message_parameters_reference.instrument_resource_id = instrument_id
+
+        rspMsg = yield self.iic.stopAutoSampling(msg)
+        log.info("IIServiceTest test_createInstrumentStartSampling  Stop autosampling: %s ", rspMsg.message_parameters_reference[0].status)
