--- conflicted
+++ resolved
@@ -1109,8 +1109,7 @@
     def test_deleteDataResourceSubscription(self):
         log.debug('Testing deleteDataResourceSubscriptions.')
 
-<<<<<<< HEAD
-=======
+
         # Create a message client
         mc = MessageClient(proc=self.test_sup)
         
@@ -1148,7 +1147,6 @@
         else:
             log.debug('POSITIVE rspMsg to deleteDataResourceSubscription')
 
->>>>>>> b93c25de
     @defer.inlineCallbacks
     def test_createDataResource_success(self):
         raise unittest.SkipTest('This will be the test for a normal successful createDataResource')
