--- conflicted
+++ resolved
@@ -227,21 +227,6 @@
             msg = inv1.message
             data = inv1.content
 
-<<<<<<< HEAD
-        # Make the calls into the application code (e.g. process receive)
-        try:
-            for handler in self.handlers:
-                yield defer.maybeDeferred(handler, data, msg)
-        finally:
-            if org_msg._state == "RECEIVED":
-                log.error("Message has not been ACK'ed at the end of processing")
-            del self.rec_messages[id(org_msg)]
-            if id(org_msg) in self.processing_messages:
-                del self.processing_messages[id(org_msg)]
-            if self.completion_deferred and len(self.processing_messages) == 0:
-                self.completion_deferred.callback(None)
-                self.completion_deferred = None
-=======
             # Interceptor failed message.  Call error handler(s)
             if inv1.status != Invocation.STATUS_PROCESS:
                 log.info("Message error! to=%s op=%s" % (data.get('receiver',None), data.get('op',None)))
@@ -264,7 +249,11 @@
                     if msg._state == "RECEIVED":
                         log.error("Message has not been ACK'ed at the end of processing")
                     del self.rec_messages[id(msg)]
->>>>>>> ce4b979d
+                    if id(org_msg) in self.processing_messages:
+                        del self.processing_messages[id(org_msg)]
+                    if self.completion_deferred and len(self.processing_messages) == 0:
+                        self.completion_deferred.callback(None)
+                        self.completion_deferred = None
 
     @defer.inlineCallbacks
     def send(self, **kwargs):
