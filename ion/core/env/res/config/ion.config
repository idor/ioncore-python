# Central configuration file for ION services and modules. Eval'ed as dict.
# Entries are accessed using the __name__ of their module as key to a dict
# with the property key pointing to a value.
# Do not modify this file locally! Set overrides in ionlocal.config
{
'ion.core.bootstrap':{
},

'ion.core.ioninit':{
    'loglevels': 'res/logging/loglevels.cfg',
    'loglevelslocal': 'res/logging/loglevelslocal.cfg',
},

'ion.core.cc.container':{
    'fail_fast':True,
    'master_off':False,
    'interceptor_system':'res/config/ion_interceptors.cfg',
},

'ion.core.cc.cc_agent':{
    'announce':False,
},

'ion.core.cc.modloader':{
    'load_modules':True,
    'modules_cfg':'res/config/ionmodules.cfg',
},

'ion.core.intercept.encryption':{
    'encrypt':False,
    'encrypt_mod':'Crypto.Cipher.AES',
    'encrypt_key':'secretkey/len16b',
    'encrypt_pad':16,
},

'ion.core.intercept.signature':{
    'msg_sign':False,
    'priv_key_path':'../res/certificates/test.priv.pem',
    'cert_path':'../res/certificates/test.cert.pem',
},

'ion.core.pack.app_manager':{
    'ioncore_app':'res/apps/ioncore.app',
},

'ion.core.process.process':{
    'fail_fast': True,
    'rpc_timeout': 15,
},

'ion.services.dm.util.url_manipulation':{
    'local_dir' : '/tmp/',
    'cache_hostname' : 'localhost',
    'cache_portnum' : '80',
},

'ion.services.dm.util.test.test_daptools':{
    'test_dir': '../ion/services/dm/util/test/test_files',
},

'ion.services.sa.proxy' : {
    'proxy_port': '8100',
},

'ion.test.iontest':{
    'broker_host': 'amoeba.ucsd.edu',
    'broker_port': 5672,
    'broker_vhost': '/',
<<<<<<< HEAD
    'broker_heartbeat':0,
    'start_app':None,
},

'startup.bootstrap1':{
    'coreservices_cfg':'res/config/ioncoreservices.cfg',
    'services_cfg':'res/config/ionservices1.cfg',
    'messaging_cfg':'res/config/ionmessaging.cfg'
},

'startup.bootstrap-dx':{
    'services_cfg' : 'res/config/iondx_services.cfg',
    'messaging_cfg': 'res/config/ionmessaging.cfg'
},

'startup.pubsub':{
    'services_cfg' : 'res/config/ionpubsub.cfg',
    'messaging_cfg': 'res/config/ionmessaging.cfg'
},

'startup.agentreg':{
    'services_cfg' : 'res/config/ionagentreg.cfg',
    'messaging_cfg': 'res/config/ionmessaging.cfg'
},

'startup.instrreg':{
    'services_cfg' : 'res/config/ioninstrreg.cfg',
    'messaging_cfg': 'res/config/ionmessaging.cfg'
},

'startup.prodreg':{
    'services_cfg' : 'res/config/ionprodreg.cfg',
    'messaging_cfg': 'res/config/ionmessaging.cfg'
},

'startup.servicereg':{
    'services_cfg' : 'res/config/ionservicereg.cfg',
    'messaging_cfg': 'res/config/ionmessaging.cfg'
},

'startup.resourcereg':{
    'services_cfg' : 'res/config/ionresourcereg.cfg',
    'messaging_cfg': 'res/config/ionmessaging.cfg'
=======
    'broker_heartbeat': 0,
    'start_app': '../res/apps/ccagent.app',
>>>>>>> c599bb98
},

'ion.util.test.test_itv_decorator': {
    'test_that_skips' : False,
    'test_that_passes' : True,
    'test_skiptest' : True,
},

'ion.core.data.test.test_store': {
    'setUp': True,
    '_setup_backend': True,
    'test_get_query_attributes': True,
    'test_query': False,
    'test_put': False,
    'test_get_none': False,
    'test_write_and_delete': False,
    'test_delete': True,
    'test_put_get_delete': True
},

# Entries in the following dict are overriding above config entries in tests:
'iontest_config_override':{

},

# OBSOLETE ENTRIES BELOW - WILL BE REMOVED
'ion.resources.description_utility':[
    'ion.resources.cei_resource_descriptions',
    'ion.resources.coi_resource_descriptions',
    'ion.resources.ipaa_resource_descriptions',
    'ion.resources.sa_resource_descriptions',
    'ion.resources.dm_resource_descriptions'
    ],
}<|MERGE_RESOLUTION|>--- conflicted
+++ resolved
@@ -66,54 +66,8 @@
     'broker_host': 'amoeba.ucsd.edu',
     'broker_port': 5672,
     'broker_vhost': '/',
-<<<<<<< HEAD
-    'broker_heartbeat':0,
-    'start_app':None,
-},
-
-'startup.bootstrap1':{
-    'coreservices_cfg':'res/config/ioncoreservices.cfg',
-    'services_cfg':'res/config/ionservices1.cfg',
-    'messaging_cfg':'res/config/ionmessaging.cfg'
-},
-
-'startup.bootstrap-dx':{
-    'services_cfg' : 'res/config/iondx_services.cfg',
-    'messaging_cfg': 'res/config/ionmessaging.cfg'
-},
-
-'startup.pubsub':{
-    'services_cfg' : 'res/config/ionpubsub.cfg',
-    'messaging_cfg': 'res/config/ionmessaging.cfg'
-},
-
-'startup.agentreg':{
-    'services_cfg' : 'res/config/ionagentreg.cfg',
-    'messaging_cfg': 'res/config/ionmessaging.cfg'
-},
-
-'startup.instrreg':{
-    'services_cfg' : 'res/config/ioninstrreg.cfg',
-    'messaging_cfg': 'res/config/ionmessaging.cfg'
-},
-
-'startup.prodreg':{
-    'services_cfg' : 'res/config/ionprodreg.cfg',
-    'messaging_cfg': 'res/config/ionmessaging.cfg'
-},
-
-'startup.servicereg':{
-    'services_cfg' : 'res/config/ionservicereg.cfg',
-    'messaging_cfg': 'res/config/ionmessaging.cfg'
-},
-
-'startup.resourcereg':{
-    'services_cfg' : 'res/config/ionresourcereg.cfg',
-    'messaging_cfg': 'res/config/ionmessaging.cfg'
-=======
     'broker_heartbeat': 0,
     'start_app': '../res/apps/ccagent.app',
->>>>>>> c599bb98
 },
 
 'ion.util.test.test_itv_decorator': {
