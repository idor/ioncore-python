#!/usr/bin/env python

"""
@file ion/services/coi/identity_registry.py
@authors Roger Unwin, Bill Bollenbacher
@brief service for storing user identities
"""
import ion.util.ionlog
log = ion.util.ionlog.getLogger(__name__)

from twisted.internet import defer
from ion.core import ioninit, bootstrap

CONF = ioninit.config(__name__)

from ion.core.process.process import Process, ProcessClient, ProcessDesc, ProcessFactory
from ion.core.process.service_process import ServiceProcess, ServiceClient
from ion.core.security.authentication import Authentication
from ion.services.coi.resource_registry_beta.resource_client import ResourceClient, ResourceInstance, ResourceClientError, ResourceInstanceError
from ion.core.exception import ApplicationError

from ion.core.object import object_utils

IDENTITY_TYPE = object_utils.create_type_identifier(object_id=1401, version=1)
"""
from ion-object-definitions/net/ooici/services/coi/identity/identity_management.proto
message UserIdentity {
   enum _MessageTypeIdentifier {
       _ID = 1401;
       _VERSION = 1;
   }

   // objects in a protofile are called messages

   optional string subject=1;
   optional string certificate=2;
   optional string rsa_private_key=3;
   optional string dispatcher_queue=4
   optional string email=5
<<<<<<< HEAD
}
"""""

=======
   optional string subject=6;
   optional string life_cycle_state=7;
}
"""""

USER_OOIID_TYPE = object_utils.create_type_identifier(object_id=1403, version=1)
"""
message UserOoiId {
   enum _MessageTypeIdentifier {
       _ID = 1403;
       _VERSION = 1;
   }

   // objects in a protofile are called messages

   optional string ooi_id=1;
}
"""

>>>>>>> 0691c811
RESOURCE_CFG_REQUEST_TYPE = object_utils.create_type_identifier(object_id=10, version=1)
"""
from ion-object-definitions/net/ooici/core/message/resource_request.proto
message ResourceConfigurationRequest{
    enum _MessageTypeIdentifier {
      _ID = 10;
      _VERSION = 1;
    }
    
    // The identifier for the resource to configure
    optional net.ooici.core.link.CASRef resource_reference = 1;

    // The desired configuration object
    optional net.ooici.core.link.CASRef configuration = 2;
"""

RESOURCE_CFG_RESPONSE_TYPE = object_utils.create_type_identifier(object_id=12, version=1)
"""
from ion-object-definitions/net/ooici/core/message/resource_request.proto
message ResourceConfigurationResponse{
    enum _MessageTypeIdentifier {
      _ID = 12;
      _VERSION = 1;
    }
    
    // The identifier for the resource to configure
    optional net.ooici.core.link.CASRef resource_reference = 1;

    // The desired configuration object
    optional net.ooici.core.link.CASRef configuration = 2;
    
    optional string result = 3;
}
"""


class IdentityRegistryClient(ServiceClient):
    """
    """
    
    def __init__(self, proc=None, **kwargs):
        """
        """
        if not 'targetname' in kwargs:
            kwargs['targetname'] = "identity_service"
        ServiceClient.__init__(self, proc, **kwargs)


    @defer.inlineCallbacks
    def register_user(self, Identity):
        """
        This registers a user by storing the user certificate, user private key, and certificate subject line(derived from the certificate)
        It returns a ooi_id which is the uuid of the record and can be used to uniquely identify a user.
        """
<<<<<<< HEAD
        yield self._check_init()
        
        (content, headers, msg) = yield self.rpc_send('register_user_credentials', Identity)
        defer.returnValue(str(content))
=======
        log.debug("in register_user client")
        yield self._check_init()       
        (content, headers, msg) = yield self.rpc_send('register_user_credentials', Identity)
        defer.returnValue(content)

        
    @defer.inlineCallbacks
    def update_user(self, Identity):
        log.debug("in update_user client")
        yield self._check_init()       
        (content, headers, msg) = yield self.rpc_send('update_user', Identity)
        defer.returnValue(content)


    @defer.inlineCallbacks
    def get_user(self, Identity):
        log.debug("in get_user client")
        yield self._check_init()       
        (content, headers, msg) = yield self.rpc_send('get_user', Identity)
        defer.returnValue(content)

>>>>>>> 0691c811

    @defer.inlineCallbacks
    def authenticate_user(self, Identity):
        """
        This authenticates that the user exists. If so, the credentials are replaced with the current ones, and a ooi_id is returned. If not, None is returned.
        """
        log.debug('in authenticate_user client')
        yield self._check_init()       
        (content, headers, msg) = yield self.rpc_send('authenticate_user_credentials', Identity)
        defer.returnValue(content)

        
    @defer.inlineCallbacks
    def is_user_registered(self, user_cert, user_private_key):
        """
        This determines if a user is registered by deriving the subject line from the certificate and scanning the registry for that line.
        It returns True or False
        """
        cont = {
            'user_cert': user_cert,
            'user_private_key': user_private_key,
        }
        
        (content, headers, msg) = yield self.rpc_send('verify_registration', cont)
        log.debug("in is_user_registered client" + str(content))
        defer.returnValue( content )
        

    #
    #
    # UPDATE FIND_USERS when the repository supports this operation
    #
    #

    #--#op_find_users = BaseRegistryService.base_find_resource

    @defer.inlineCallbacks
    def find_users(self, user_description,regex=True,ignore_defaults=True, attnames=[]):
        """
        """
        #--#return self.base_find_resource('find_users',user_description,regex,ignore_defaults,attnames)


    @defer.inlineCallbacks
    def set_identity_lcstate(self, ooi_id, lcstate):
        """
        """
        log.debug("in set_identity_lcstate client")
        
        cont = {
            'ooi_id': ooi_id,
            'lcstate': lcstate
        }

        (content, headers, msg) = yield self.rpc_send('set_lcstate', cont)
        defer.returnValue( content )


    @defer.inlineCallbacks
    def set_identity_lcstate_new(self, ooi_id):
        """
        """
        log.debug("in set_identity_lcstate_new client")
        
        cont = {
            'ooi_id': ooi_id,
            'lcstate': 'New'
        }

        (content, headers, msg) = yield self.rpc_send('set_lcstate', cont)
        defer.returnValue( content )


    @defer.inlineCallbacks
    def set_identity_lcstate_active(self, ooi_id):
        """
        """
        log.debug("in set_identity_lcstate_active client")
        
        cont = {
            'ooi_id': ooi_id,
            'lcstate': 'Active'
        }

        (content, headers, msg) = yield self.rpc_send('set_lcstate', cont)
        defer.returnValue( content )
        

    @defer.inlineCallbacks
    def set_identity_lcstate_inactive(self, ooi_id):
        """
        """
        log.debug("in set_identity_lcstate_inactive client")
        
        cont = {
            'ooi_id': ooi_id,
            'lcstate': 'Inactive'
        }

        (content, headers, msg) = yield self.rpc_send('set_lcstate', cont)
        defer.returnValue( content )


    @defer.inlineCallbacks
    def set_identity_lcstate_decommissioned(self, ooi_id):
        """
        """
        log.debug("in set_identity_lcstate_decommissioned client")
        
        cont = {
            'ooi_id': ooi_id,
            'lcstate': 'Decommissioned'
        }

        (content, headers, msg) = yield self.rpc_send('set_lcstate', cont)
        defer.returnValue( content )


    @defer.inlineCallbacks
    def set_identity_lcstate_retired(self, ooi_id):
        """
        """
        log.debug("in set_identity_lcstate_retired client")
        
        cont = {
            'ooi_id': ooi_id,
            'lcstate': 'Retired'
        }

        (content, headers, msg) = yield self.rpc_send('set_lcstate', cont)
        defer.returnValue( content )


    @defer.inlineCallbacks
    def set_identity_lcstate_developed(self, ooi_id):
        """
        """
        log.debug("in set_identity_lcstate_developed client")
        
        cont = {
            'ooi_id': ooi_id,
            'lcstate': 'Developed'
        }

        (content, headers, msg) = yield self.rpc_send('set_lcstate', cont)
        defer.returnValue( content )


    @defer.inlineCallbacks
    def set_identity_lcstate_commissioned(self, ooi_id):
        """
        """
        log.debug("in set_identity_lcstate_commissioned client")
        
        cont = {
            'ooi_id': ooi_id,
            'lcstate': 'Commissioned'
        }

        (content, headers, msg) = yield self.rpc_send('set_lcstate', cont)
        defer.returnValue( content )
    
<<<<<<< HEAD

    @defer.inlineCallbacks
    def is_user_registered(self, user_cert, user_private_key):
        """
        This determines if a user is registered by deriving the subject line from the certificate and scanning the registry for that line.
        It returns True or False
        """
        cont = {
            'user_cert': user_cert,
            'user_private_key': user_private_key,
        }
        
        (content, headers, msg) = yield self.rpc_send('verify_registration', cont)
        log.debug("in is_user_registered " + str(content))
        defer.returnValue( content )
        

    @defer.inlineCallbacks
    def authenticate_user(self, user_cert, user_private_key):
        """
        This authenticates that the user exists. If so, the credentials are replaced with the current ones, and a ooi_id is returned. If not, None is returned.
        """
        log.debug('in authenticate_user')
        cont = {
            'user_cert': user_cert,
            'user_private_key': user_private_key,
        }
        
        (content, headers, msg) = yield self.rpc_send('authenticate_user_credentials', cont)
        
        defer.returnValue( content )
=======
>>>>>>> 0691c811

class IdentityRegistryException(ApplicationError):
    """
    IdentityRegistryService exception class
    """

class IdentityRegistryException(ApplicationError):
    """
    IdentityRegistryService exception class
    """

class IdentityRegistryService(ServiceProcess):

    # Declaration of service
    declare = ServiceProcess.service_declare(name='identity_service', version='0.1.0', dependencies=[])
    
    def slc_init(self):
        """
        """
        # Service life cycle state. Initialize service here. Can use yields.
        
        # Can be called in __init__ or in slc_init... no yield required
        self.rc = ResourceClient(proc=self)
        #Response = yield self.mc.create_instance(RESOURCE_CFG_RESPONSE_TYPE, MessageName='IR response')
        
        self.instance_counter = 1
        # This is a hack to get past no 
        self._user_dict = {}


    @defer.inlineCallbacks
    def op_set_lcstate(self, request, headers, msg):
        """
        """
        log.debug('in op_get_user')
        identity = yield self.rc.get_instance(request['ooi_id'])

        if request['lcstate'] == 'New':
          identity.ResourceLifeCycleState = identity.NEW
          yield self.rc.put_instance(identity, 'updating LCSTATE to %s' % request['lcstate'])
          yield self.reply_ok(msg, True)
        elif request['lcstate'] == 'Active':
          identity.ResourceLifeCycleState = identity.ACTIVE
          yield self.rc.put_instance(identity, 'updating LCSTATE to %s' % request['lcstate'])
          yield self.reply_ok(msg, True)
        elif request['lcstate'] == 'Inactive':
          identity.ResourceLifeCycleState = identity.INACTIVE
          yield self.rc.put_instance(identity, 'updating LCSTATE to %s' % request['lcstate'])
          yield self.reply_ok(msg, True)
        elif request['lcstate'] == 'Commissioned':
          identity.ResourceLifeCycleState = identity.COMMISSIONED
          yield self.rc.put_instance(identity, 'updating LCSTATE to %s' % request['lcstate'])
          yield self.reply_ok(msg, True)
        elif request['lcstate'] == 'Decommissioned':
          identity.ResourceLifeCycleState = identity.DECOMMISSIONED
          yield self.rc.put_instance(identity, 'updating LCSTATE to %s' % request['lcstate'])
          yield self.reply_ok(msg, True)
        elif request['lcstate'] == 'Retired':
          identity.ResourceLifeCycleState = identity.RETIRED
          yield self.rc.put_instance(identity, 'updating LCSTATE to %s' % request['lcstate'])
          yield self.reply_ok(msg, True)
        elif request['lcstate'] == 'Developed':
          identity.ResourceLifeCycleState = identity.DEVELOPED
          yield self.rc.put_instance(identity, 'updating LCSTATE to %s' % request['lcstate'])
          yield self.reply_ok(msg, True)
        elif request['lcstate'] == 'Update':
          identity.ResourceLifeCycleState = identity.UPDATE
          yield self.rc.put_instance(identity, 'updating LCSTATE to %s' % request['lcstate'])
          yield self.reply_ok(msg, True)
        else:
          yield self.reply_ok(msg, False)


<<<<<<< HEAD
    @defer.inlineCallbacks
    def op_get_user(self, request, headers, msg):
        """
        """
        log.debug('in op_get_user')
        if request in self._user_dict.values():
            identity = yield self.rc.get_instance(request)
            user = {'user_cert' : identity.certificate,
                  'ooi_id' : identity.ResourceIdentity,
                  'subject' : identity.subject,
                  'lifecycle' : str(identity.ResourceLifeCycleState),
                  'user_private_key' : identity.rsa_private_key}
        
            yield self.reply_ok(msg, user)
        else:
            response = yield self.message_client.create_instance(MessageContentTypeID=None)
            response.MessageResponseCode = response.ResponseCodes.NOT_FOUND
            
            yield self.reply_ok(msg, response)
        # Above line needs to be altered when FIND is implemented

    
=======
>>>>>>> 0691c811
    @defer.inlineCallbacks
    def op_register_user_credentials(self, request, headers, msg):
        """
        This registers a user by storing the user certificate, user private key, and certificate subject line(derived from the certificate)
        It returns a ooi_id which is the uuid of the record and can be used to uniquely identify a user.
        """
        # Check for correct protocol buffer type
<<<<<<< HEAD
        if request.MessageType != RESOURCE_CFG_REQUEST_TYPE:
            raise IdentityRegistryException('Bad message type receieved, ignoring',
                                            request.ResponseCodes.BAD_REQUEST)

        # Check for required fields in message
        if not request.IsFieldSet('configuration'):
            raise IdentityRegistryException("Required field [configuration] not found in message",
                                            request.ResponseCodes.BAD_REQUEST)
=======
        self.CheckRequest(request)
        
        # check for required fields
>>>>>>> 0691c811
        if not request.configuration.IsFieldSet('certificate'):
            raise IdentityRegistryException("Required field [certificate] not found in message",
                                            request.ResponseCodes.BAD_REQUEST)
        if not request.configuration.IsFieldSet('rsa_private_key'):
            raise IdentityRegistryException("Required field [rsa_private_key] not found in message",
                                            request.ResponseCodes.BAD_REQUEST)
<<<<<<< HEAD
        
        log.debug('in op_register_user_credentials:\n'+str(request))
        log.debug('in op_register_user_credentials: request.configuration\n'+str(request.configuration))

        identity = yield self.register_user_credentials(request)

        yield self.reply_ok(msg, identity)

=======
            
        log.debug('in op_register_user_credentials:\n'+str(request))
        log.debug('in op_register_user_credentials: request.configuration\n'+str(request.configuration))

        response = yield self.register_user_credentials(request)
        
        yield self.reply_ok(msg, response)

>>>>>>> 0691c811
        
    @defer.inlineCallbacks
    def register_user_credentials(self, request):
        log.debug('in register_user_credentials:\n'+str(request))
        identity = yield self.rc.create_instance(IDENTITY_TYPE, ResourceName='Identity Registry', ResourceDescription='User identity information')
        identity.certificate = request.configuration.certificate
        identity.rsa_private_key = request.configuration.rsa_private_key
        
        authentication = Authentication()

        cert_info = authentication.decode_certificate(str(request.configuration.certificate))

        identity.subject = cert_info['subject']
       
        yield self.rc.put_instance(identity, 'Adding identity %s' % identity.subject)
        log.debug('Commit completed, %s' % identity.ResourceIdentity)
        
        # Now we store the subject/ResourceIdentity pair so we can get around not having find.
        self._user_dict[cert_info['subject']] = identity.ResourceIdentity
        # Above line needs to be altered when FIND is implemented
        
<<<<<<< HEAD
        defer.returnValue(identity.ResourceIdentity)
=======
        # Create the response object...
        Response = yield self.message_client.create_instance(RESOURCE_CFG_RESPONSE_TYPE, MessageName='IR response')
        Response.resource_reference = Response.CreateObject(USER_OOIID_TYPE)
        Response.resource_reference.ooi_id = identity.ResourceIdentity
        Response.result = "OK"
        defer.returnValue(Response)
>>>>>>> 0691c811
 

    @defer.inlineCallbacks
    def op_get_user(self, request, headers, msg):
        """
        This returns user information for a specific ooi_id.
        """
        # Check for correct protocol buffer type
        self.CheckRequest(request)
        
        # check for required fields
        if not request.configuration.IsFieldSet('ooi_id'):
            raise IdentityRegistryException("Required field [ooi_id] not found in message",
                                            request.ResponseCodes.BAD_REQUEST)

        log.debug('in op_get_user:\n'+str(request))
        log.debug('in op_get_user: request.configuration\n'+str(request.configuration))

        response = yield self.get_user(request)
        
        yield self.reply_ok(msg, response)


    @defer.inlineCallbacks
    def get_user(self, request):
        """
        """
        log.debug('in get_user')
        if request.configuration.ooi_id in self._user_dict.values():
            identity = yield self.rc.get_instance(request.configuration.ooi_id)
            # Create the response object...
            Response = yield self.message_client.create_instance(RESOURCE_CFG_RESPONSE_TYPE, MessageName='IR response')
            Response.resource_reference = Response.CreateObject(IDENTITY_TYPE)
            Response.resource_reference.subject = identity.subject
            Response.resource_reference.certificate = identity.certificate
            Response.resource_reference.rsa_private_key = identity.rsa_private_key
            Response.resource_reference.dispatcher_queue = identity.dispatcher_queue
            Response.resource_reference.email = identity.email
            Response.resource_reference.life_cycle_state = identity.ResourceLifeCycleState
            Response.result = "OK"
            defer.returnValue(Response)
        else:
           log.debug('get_user: no match')
           raise IdentityRegistryException("user [%s] not found"%request.configuration.ooi_id,
                                           request.ResponseCodes.NOT_FOUND)



    @defer.inlineCallbacks
    def op_authenticate_user_credentials(self, request, headers, msg):
        """
        This authenticates that the user exists. If so, the credentials are replaced with the current ones, and a ooi_id is returned. If not, None is returned.
        """
        # Check for correct protocol buffer type
        self.CheckRequest(request)
        
        # check for required fields
        if not request.configuration.IsFieldSet('certificate'):
            raise IdentityRegistryException("Required field [certificate] not found in message",
                                            request.ResponseCodes.BAD_REQUEST)
        if not request.configuration.IsFieldSet('rsa_private_key'):
            raise IdentityRegistryException("Required field [rsa_private_key] not found in message",
                                            request.ResponseCodes.BAD_REQUEST)

        log.debug('in op_authenticate_user_credentials:\n'+str(request))
        log.debug('in op_authenticate_user_credentials: request.configuration\n'+str(request.configuration))

        response = yield self.authenticate_user_credentials(request)

        yield self.reply_ok(msg, response)


    @defer.inlineCallbacks
    def authenticate_user_credentials(self, request):
        log.info('in authenticate_user_credentials')

        authentication = Authentication()
        cert_info = authentication.decode_certificate(str(request.configuration.certificate))

        if cert_info['subject'] in self._user_dict.keys():
           log.info('authenticate_user_credentials: Registration VERIFIED')
           identity = yield self.rc.get_instance(self._user_dict[cert_info['subject']])
           identity.certificate = request.configuration.certificate
           identity.rsa_private_key = request.configuration.rsa_private_key
           self.rc.put_instance(identity, 'Updated user credentials')
           log.debug(str(identity.ResourceIdentity))
           defer.returnValue(identity.ResourceIdentity)
        else:
<<<<<<< HEAD
           log.debug('op_authenticate_user_credentials: no match')
           yield self.reply_ok(msg, None)  # Should this be none? or False or something else
           """
           log.debug('returning NOT_FOUND')
           response = yield self.message_client.create_instance(MessageContentTypeID=None)
           response.MessageResponseCode = response.ResponseCodes.NOT_FOUND          
           yield self.reply_ok(msg, response)
           """
=======
           log.debug('authenticate_user_credentials: no match')
           raise IdentityRegistryException("user [%s] not found"%cert_info['subject'],
                                           request.ResponseCodes.NOT_FOUND)
  
>>>>>>> 0691c811

 
    @defer.inlineCallbacks
    def op_update_user(self, request, headers, msg):
        """
        This updates that the user record. 
        """
        log.info('in op_update_user')
        
        # Check for correct protocol buffer type
        self.CheckRequest(request)
        
        log.debug('in op_update_user:\n'+str(request))
        log.debug('in op_update_user: request.configuration\n'+str(request.configuration))

        response = yield self.update_user(request)

        yield self.reply_ok(msg, response)
        
        

    @defer.inlineCallbacks
    def update_user(self, request):
        log.info('in update_user')
        
        if request.configuration.subject in self._user_dict.keys():
           log.info('update_user: Found match')
           identity = yield self.rc.get_instance(self._user_dict[request.configuration.subject])
           
           if request.configuration.IsFieldSet('certificate'):
              log.debug('update_user: setting rsa key to %s'%request.configuration.certificate)
              identity.certificate = request.configuration.certificate
              
           if request.configuration.IsFieldSet('rsa_private_key'):
              log.debug('update_user: setting rsa key to %s'%request.configuration.rsa_private_key)
              identity.rsa_private_key = request.configuration.rsa_private_key
              
           if request.configuration.IsFieldSet('dispatcher_queue'):
              log.debug('update_user: setting rsa key to %s'%request.configuration.dispatcher_queue)
              identity.dispatcher_queue = request.configuration.dispatcher_queue
              
           if request.configuration.IsFieldSet('email'):
              log.debug('update_user: setting rsa key to %s'%request.configuration.email)
              identity.email = request.configuration.email
              
           self.rc.put_instance(identity, 'Updated user information')
           # Create the response object...
           Response = yield self.message_client.create_instance(RESOURCE_CFG_RESPONSE_TYPE, MessageName='IR response')
           Response.result = "OK"

        else:
<<<<<<< HEAD
           log.debug('op_update_user: no match')
           yield self.reply_ok(msg, None)  # Should this be none? or False or something else
        
=======
           log.debug('update_user: no match')
           raise IdentityRegistryException("user [%s] not found"%request.configuration.subject,
                                           request.ResponseCodes.NOT_FOUND)


    @defer.inlineCallbacks
    def op_verify_registration(self, request, headers, msg):
        """
        This determines if a user is registered by deriving the subject line from the certificate and scanning the registry for that line.
        It returns True or False
        """

        print "8888888888888888888888888888888888888888888"
        log.info('in op_verify_registration')

        authentication = Authentication()
        cert_info = authentication.decode_certificate(request['user_cert'])

        if cert_info['subject'] in self._user_dict.keys():
           log.info('op_verify_registration: Registration VERIFIED')
           yield self.reply_ok(msg, True)
        else:
           yield self.reply_ok(msg, False)
           log.info('op_verify_registration: Registration NOT PRESENT')


    def CheckRequest(self, request):
        # Check for correct request protocol buffer type
        if request.MessageType != RESOURCE_CFG_REQUEST_TYPE:
            raise IdentityRegistryException('Bad message type receieved, ignoring',
                                            request.ResponseCodes.BAD_REQUEST)
        # Check payload in message
        if not request.IsFieldSet('configuration'):
            raise IdentityRegistryException("Required field [configuration] not found in message",
                                            request.ResponseCodes.BAD_REQUEST)
        


>>>>>>> 0691c811
# Spawn of the process using the module name
factory = ProcessFactory(IdentityRegistryService)<|MERGE_RESOLUTION|>--- conflicted
+++ resolved
@@ -37,12 +37,6 @@
    optional string rsa_private_key=3;
    optional string dispatcher_queue=4
    optional string email=5
-<<<<<<< HEAD
-}
-"""""
-
-=======
-   optional string subject=6;
    optional string life_cycle_state=7;
 }
 """""
@@ -61,7 +55,6 @@
 }
 """
 
->>>>>>> 0691c811
 RESOURCE_CFG_REQUEST_TYPE = object_utils.create_type_identifier(object_id=10, version=1)
 """
 from ion-object-definitions/net/ooici/core/message/resource_request.proto
@@ -116,12 +109,6 @@
         This registers a user by storing the user certificate, user private key, and certificate subject line(derived from the certificate)
         It returns a ooi_id which is the uuid of the record and can be used to uniquely identify a user.
         """
-<<<<<<< HEAD
-        yield self._check_init()
-        
-        (content, headers, msg) = yield self.rpc_send('register_user_credentials', Identity)
-        defer.returnValue(str(content))
-=======
         log.debug("in register_user client")
         yield self._check_init()       
         (content, headers, msg) = yield self.rpc_send('register_user_credentials', Identity)
@@ -143,7 +130,6 @@
         (content, headers, msg) = yield self.rpc_send('get_user', Identity)
         defer.returnValue(content)
 
->>>>>>> 0691c811
 
     @defer.inlineCallbacks
     def authenticate_user(self, Identity):
@@ -306,40 +292,6 @@
         (content, headers, msg) = yield self.rpc_send('set_lcstate', cont)
         defer.returnValue( content )
     
-<<<<<<< HEAD
-
-    @defer.inlineCallbacks
-    def is_user_registered(self, user_cert, user_private_key):
-        """
-        This determines if a user is registered by deriving the subject line from the certificate and scanning the registry for that line.
-        It returns True or False
-        """
-        cont = {
-            'user_cert': user_cert,
-            'user_private_key': user_private_key,
-        }
-        
-        (content, headers, msg) = yield self.rpc_send('verify_registration', cont)
-        log.debug("in is_user_registered " + str(content))
-        defer.returnValue( content )
-        
-
-    @defer.inlineCallbacks
-    def authenticate_user(self, user_cert, user_private_key):
-        """
-        This authenticates that the user exists. If so, the credentials are replaced with the current ones, and a ooi_id is returned. If not, None is returned.
-        """
-        log.debug('in authenticate_user')
-        cont = {
-            'user_cert': user_cert,
-            'user_private_key': user_private_key,
-        }
-        
-        (content, headers, msg) = yield self.rpc_send('authenticate_user_credentials', cont)
-        
-        defer.returnValue( content )
-=======
->>>>>>> 0691c811
 
 class IdentityRegistryException(ApplicationError):
     """
@@ -413,31 +365,6 @@
           yield self.reply_ok(msg, False)
 
 
-<<<<<<< HEAD
-    @defer.inlineCallbacks
-    def op_get_user(self, request, headers, msg):
-        """
-        """
-        log.debug('in op_get_user')
-        if request in self._user_dict.values():
-            identity = yield self.rc.get_instance(request)
-            user = {'user_cert' : identity.certificate,
-                  'ooi_id' : identity.ResourceIdentity,
-                  'subject' : identity.subject,
-                  'lifecycle' : str(identity.ResourceLifeCycleState),
-                  'user_private_key' : identity.rsa_private_key}
-        
-            yield self.reply_ok(msg, user)
-        else:
-            response = yield self.message_client.create_instance(MessageContentTypeID=None)
-            response.MessageResponseCode = response.ResponseCodes.NOT_FOUND
-            
-            yield self.reply_ok(msg, response)
-        # Above line needs to be altered when FIND is implemented
-
-    
-=======
->>>>>>> 0691c811
     @defer.inlineCallbacks
     def op_register_user_credentials(self, request, headers, msg):
         """
@@ -445,36 +372,15 @@
         It returns a ooi_id which is the uuid of the record and can be used to uniquely identify a user.
         """
         # Check for correct protocol buffer type
-<<<<<<< HEAD
-        if request.MessageType != RESOURCE_CFG_REQUEST_TYPE:
-            raise IdentityRegistryException('Bad message type receieved, ignoring',
-                                            request.ResponseCodes.BAD_REQUEST)
-
-        # Check for required fields in message
-        if not request.IsFieldSet('configuration'):
-            raise IdentityRegistryException("Required field [configuration] not found in message",
-                                            request.ResponseCodes.BAD_REQUEST)
-=======
         self.CheckRequest(request)
         
         # check for required fields
->>>>>>> 0691c811
         if not request.configuration.IsFieldSet('certificate'):
             raise IdentityRegistryException("Required field [certificate] not found in message",
                                             request.ResponseCodes.BAD_REQUEST)
         if not request.configuration.IsFieldSet('rsa_private_key'):
             raise IdentityRegistryException("Required field [rsa_private_key] not found in message",
                                             request.ResponseCodes.BAD_REQUEST)
-<<<<<<< HEAD
-        
-        log.debug('in op_register_user_credentials:\n'+str(request))
-        log.debug('in op_register_user_credentials: request.configuration\n'+str(request.configuration))
-
-        identity = yield self.register_user_credentials(request)
-
-        yield self.reply_ok(msg, identity)
-
-=======
             
         log.debug('in op_register_user_credentials:\n'+str(request))
         log.debug('in op_register_user_credentials: request.configuration\n'+str(request.configuration))
@@ -483,7 +389,6 @@
         
         yield self.reply_ok(msg, response)
 
->>>>>>> 0691c811
         
     @defer.inlineCallbacks
     def register_user_credentials(self, request):
@@ -505,16 +410,12 @@
         self._user_dict[cert_info['subject']] = identity.ResourceIdentity
         # Above line needs to be altered when FIND is implemented
         
-<<<<<<< HEAD
-        defer.returnValue(identity.ResourceIdentity)
-=======
         # Create the response object...
         Response = yield self.message_client.create_instance(RESOURCE_CFG_RESPONSE_TYPE, MessageName='IR response')
         Response.resource_reference = Response.CreateObject(USER_OOIID_TYPE)
         Response.resource_reference.ooi_id = identity.ResourceIdentity
         Response.result = "OK"
         defer.returnValue(Response)
->>>>>>> 0691c811
  
 
     @defer.inlineCallbacks
@@ -603,22 +504,10 @@
            log.debug(str(identity.ResourceIdentity))
            defer.returnValue(identity.ResourceIdentity)
         else:
-<<<<<<< HEAD
-           log.debug('op_authenticate_user_credentials: no match')
-           yield self.reply_ok(msg, None)  # Should this be none? or False or something else
-           """
-           log.debug('returning NOT_FOUND')
-           response = yield self.message_client.create_instance(MessageContentTypeID=None)
-           response.MessageResponseCode = response.ResponseCodes.NOT_FOUND          
-           yield self.reply_ok(msg, response)
-           """
-=======
            log.debug('authenticate_user_credentials: no match')
            raise IdentityRegistryException("user [%s] not found"%cert_info['subject'],
                                            request.ResponseCodes.NOT_FOUND)
   
->>>>>>> 0691c811
-
  
     @defer.inlineCallbacks
     def op_update_user(self, request, headers, msg):
@@ -667,13 +556,7 @@
            # Create the response object...
            Response = yield self.message_client.create_instance(RESOURCE_CFG_RESPONSE_TYPE, MessageName='IR response')
            Response.result = "OK"
-
         else:
-<<<<<<< HEAD
-           log.debug('op_update_user: no match')
-           yield self.reply_ok(msg, None)  # Should this be none? or False or something else
-        
-=======
            log.debug('update_user: no match')
            raise IdentityRegistryException("user [%s] not found"%request.configuration.subject,
                                            request.ResponseCodes.NOT_FOUND)
@@ -685,8 +568,6 @@
         This determines if a user is registered by deriving the subject line from the certificate and scanning the registry for that line.
         It returns True or False
         """
-
-        print "8888888888888888888888888888888888888888888"
         log.info('in op_verify_registration')
 
         authentication = Authentication()
@@ -712,6 +593,5 @@
         
 
 
->>>>>>> 0691c811
 # Spawn of the process using the module name
 factory = ProcessFactory(IdentityRegistryService)