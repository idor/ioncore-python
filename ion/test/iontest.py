--- conflicted
+++ resolved
@@ -64,12 +64,8 @@
         mopt['broker_vhost'] = CONF['broker_vhost']
         mopt['broker_heartbeat'] = CONF['broker_heartbeat']
         mopt['no_shell'] = True
-<<<<<<< HEAD
         # This is where dependent apps can be included
-        mopt['script'] = CONF['start_app'] or start_app
-=======
-        mopt['scripts'] = [CONF['start_app']]
->>>>>>> ce4b979d
+        mopt['scripts'] = [CONF['start_app']] or start_app
 
         # Little trick to have no consecutive failures if previous setUp() failed
         # @note This is not fail fast and does not always work. TEMPORARY.
