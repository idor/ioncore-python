--- conflicted
+++ resolved
@@ -8,17 +8,10 @@
     .  
 
 
-<<<<<<< HEAD
-# If you want to overwrite versions in the parent
-# file, this is a good place.
-[versions]
-ionproto=0.3.13-pl38
-=======
 #  Update the dependency for ioncore-python here. The version specified here
 # should include a major version, a minor version and a patch level for the
 # specific revision of ionproto which this push of ioncore python depends on.
 # By updating the version here the current state of the service code is tied
 # to a specific version of the ionproto dependency which it is written for.
 [versions]
-ionproto=0.3.13-pl37
->>>>>>> 2b90c340
+ionproto=0.3.13-pl38