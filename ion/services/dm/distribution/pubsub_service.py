#!/usr/bin/env python

"""
@file ion/services/dm/distribution/pubsub_service.py
@package ion.services.dm.distribution.pubsub
@author Paul Hubbard
@author Michael Meisinger
@author David Stuebe
@brief service for publishing on data streams, and for subscribing to streams.
The service includes methods for defining topics, defining publishers, publishing,
and defining subscriptions.
"""

import ion.util.ionlog

import time

from twisted.internet import defer

from ion.core.process.process import ProcessFactory
from ion.core.process.service_process import ServiceProcess, ServiceClient
#from ion.services.dm.distribution import pubsub_registry
from ion.core import ioninit
from ion.core.object import object_utils
from ion.services.coi.resource_registry_beta.resource_client import ResourceClient, ResourceClientError
from ion.services.coi.exchange.exchange_management import ExchangeManagementClient

# Global objects
CONF = ioninit.config(__name__)
log = ion.util.ionlog.getLogger(__name__)

# References to protobuf message/object definitions
DSET_TYPE = object_utils.create_type_identifier(object_id=2301, version=1)
TT_TYPE = object_utils.create_type_identifier(object_id=2306, version=1)
TOPIC_TYPE = object_utils.create_type_identifier(object_id=2307, version=1)

class PubSubService(ServiceProcess):
    """
    @brief Refactored pubsub service
    @see http://oceanobservatories.org/spaces/display/CIDev/Pubsub+controller
    @todo Add runtime dependency on exchange management service

    Hierarchy is
    Exchange space => Topic tree => topic name

    Where 'topic tree' is another name for exchange point.

    e.g.
    OOICI / DM / science data / test.pydap.org:coads.nc
    """
    declare = ServiceProcess.service_declare(name='pubsub',
                                          version='0.1.1',
                                          dependencies=[])

    def slc_init(self):
        log.debug('PSC starting, creating EMS client')
        self.ems = ExchangeManagementClient(proc=self)
        log.debug('Creating ResourceClient')
        self.rclient = ResourceClient(proc=self)

        # Link to registry
        #self.reg = yield pubsub_registry.DataPubsubRegistryClient(proc=self)

    # Protocol entry points. Responsible for parsing and unpacking arguments
    @defer.inlineCallbacks
    def op_declare_topic_tree(self, content, headers, msg):
        try:
            xs_name = content['exchange_space_name']
            tt_name = content['topic_tree_name']
        except KeyError:
            estr = 'Missing information in message!'
            log.exception(estr)
            yield self.reply_err(msg, {'value': estr})
            defer.returnValue(None)

        rc = yield self.declare_topic_tree(xs_name, tt_name)
        yield self.reply_ok(msg, {'value': rc})

    def op_undeclare_topic_tree(self, content, headers, msg):
        try:
            tt_id = content['topic_tree_id']
        except KeyError:
            estr = 'Missing information in message!'
            log.exception(estr)
            self.reply_err(msg, {'value': estr})
            return

        rc = self.undeclare_topic_tree(tt_id)
        self.reply_ok(msg, {'value': rc})

    def op_query_topic_trees(self, content, headers, msg):
        try:
            t_regex = content['topic_regex']
        except KeyError:
            estr = 'Missing information in message!'
            log.exception(estr)
            self.reply_err(msg, {'value': estr})
            return
 
        rc = self.query_topic_trees(t_regex)
        self.reply_ok(msg, {'value': rc})
 
    @defer.inlineCallbacks
    def op_define_topic(self, content, headers, msg):
        try:
            tt_id = content['topic_tree_id']
            t_name = content['topic_name']
        except KeyError:
            estr = 'Missing information in message!'
            log.exception(estr)
            yield self.reply_err(msg, {'value': estr})
            defer.returnValue(None)

        rc = yield self.define_topic(tt_id, t_name)
        yield self.reply_ok(msg, {'value': rc})

    def op_query_topics(self, content, headers, msg):
        try:
            xp_name = content['exchange_point_name']
            t_regex = content['topic_regex']
        except KeyError:
            estr = 'Missing information in message!'
            log.exception(estr)
            self.reply_err(msg, {'value': estr})
            return

        rc = self.query_topics(xp_name, t_regex)
        self.reply_ok(msg, {'value': rc})

    def op_define_publisher(self, content, headers, msg):
        try:
            tt_id = content['topic_tree_id']
            topic_id = content['topic_id']
            p_name = content['publisher_name']
            cred = content['credentials']
        except KeyError:
            estr = 'Missing information in message!'
            log.exception(estr)
            self.reply_err(msg, {'value': estr})
            return

        rc = self.define_publisher(tt_id, topic_id, p_name, cred)
        self.reply_ok(msg, {'value': rc})

    def op_subscribe(self, content, headers, msg):
        try:
            t_regex = content['topic_regex']
            xs_name = content['exchange_space_name']
            tt_name = content['topic_tree_name']
        except KeyError:
            estr = 'Missing information in message!'
            log.exception(estr)
            self.reply_err(msg, {'value': estr})
            return

        rc = self.subscribe(xs_name, tt_name, t_regex)
        self.reply_ok(msg, {'value': rc})

    def op_unsubscribe(self, content, headers, msg):
        try:
            s_id = content['subscription_id']
        except KeyError:
            estr = 'Missing information in message!'
            log.exception(estr)
            self.reply_err(msg, {'value': estr})
            return

        rc = self.unsubscribe(s_id)
        self.reply_ok(msg, {'value': rc})

    ##############################################################    
    # API-style entry points. Akin to the twisted protocol/factory
    @defer.inlineCallbacks
    def declare_topic_tree(self, exchange_space_name, topic_tree_name):
        """
        @brief Create a topic tree
        @param exchange_space_name Exchange space where the tree will live
        @param topic_tree_name Name of the tree to create
        @retval Topic tree ID on success, None if failure
        """
<<<<<<< HEAD
        log.debug('Calling EMS to create topic tree')
#        rc = yield self.ems.create_exchangename(exchange_space_name, 'New topic tree', exchange_space_name)
#        log.debug('EMS returned "%s"' % str(rc))
=======
        log.debug('Calling EMS to create topic tree "%s/%s"' % (exchange_space_name, topic_tree_name))
        rc = yield self.ems.create_exchangename(topic_tree_name, 'New topic tree', exchange_space_name)
        if rc == None:
            log.error('Error in creating exchange name (topic tree')
            return
        log.debug('EMS returned "%s"' % str(rc))
>>>>>>> 867142a7

        log.debug('Writing topic tree into registry')
        # Now need to write new topic tree into registry
        ttree = yield self.rclient.create_instance(TT_TYPE, name=topic_tree_name, description='New topic tree')

        ttree.exchange_space_name = exchange_space_name
        ttree.topic_tree_name = topic_tree_name

        log.debug('About to push topic tree into registry')
        yield self.rclient.put_instance(ttree, 'declare_topic_tree')
        log.debug('Wrote TT, id is %s' % ttree.ResourceIdentity)
        log.debug("Attach a topic with:  client.define_topic('%s', 'topic_name')" % (ttree.ResourceIdentity))
        
        defer.returnValue(ttree.ResourceIdentity)

    def undeclare_topic_tree(self, topic_tree_id):
        """
        @brief Remove a topic tree
        @param topic_tree_id ID, as returned from declare_topic_tree
        @retval None
        """
        log.error('UDTT not implemented')

    def query_topic_trees(self, topic_regex):
        """
        @brief Registry query, return all trees that match the regex
        @param topic_regex Regular expression to match against
        @retval List, possibly empty, of topic tree names
        """
        log.error('QTT not implemented')

    @defer.inlineCallbacks
    def define_topic(self, topic_tree_id, topic_name):
        """
        @brief Within a topic tree, define a topic. Usually a dataset name by convention.
        @param topic_tree_id ID, as returned from op_declare_topic_tree
        @param topic_name Name to declare
        @retval Topic ID, or None if error
        """
        log.debug('Creating and populating dataset message/object')

        # Step 1: Get a handle to the topic's prospective tree
        try:
            ttree = yield self.rclient.get_instance(topic_tree_id)
        except ResourceClientError, ex:
            log.warn('Could not retreive topic tree instance for given topic_tree_id:  %s' % (ex))
            
        # Step 2: Create the topic resource
        cstr = "%s/%s" % (topic_tree_id, topic_name)
<<<<<<< HEAD
        topic = yield self.rclient.create_instance(TOPIC_TYPE, name=topic_name, description=cstr)
        topic.topic_name = topic_name
        topic.routing_key = cstr
        
        # Step 3: @todo: Create an association between the given topic_tree and the topic being created here
        
        # Step 4: Store changes to the topic
        # @todo: Store changes to whichever resource represents the association between tree and topic
        log.debug('Topic object created, pushing/committing "%s"' % cstr)

        yield self.rclient.put_instance(topic, 'Adding dataset/topic %s' % cstr)
        log.debug('Commit completed, %s' % topic.ResourceIdentity)
        defer.returnValue(topic.ResourceIdentity)
=======
        dset = yield self.rclient.create_instance(DSET_TYPE, name=topic_name, description=cstr)

        dset.open_dap = topic_name
        now = time.time()
        dset.last_updated = now
        dset.date_created = now
        dset.creator.name = 'Otto Niemand'
        log.debug('Dataset object created, pushing/committing "%s"' % cstr)

        yield self.rclient.put_instance(dset, 'Adding dataset/topic %s' % cstr)
        log.debug('Commit completed, %s' % dset.ResourceIdentity)
        defer.returnValue(dset.ResourceIdentity)
>>>>>>> 867142a7


    def query_topics(self, exchange_point_name, topic_regex):
        """
        @brief Query topics within an exchange point
        @param exchange_point_name Exchange point to inspect (scope)
        @param topic_regex Regex to match
        @retval List, possibly empty, of topic names
        """
        log.error('QT not implemented')

    def define_publisher(self, topic_tree_id, topic_id, publisher_name, credentials=None):
        """
        @brief Called by the publisher, this drops through to the resource registry
        @param topic_tree_id Tree where we'll publish
        @param publisher_name Human-readable publisher ID string, e.g. "Doc X's buoy data for NYC harbor"
        @param credentials Unused hook for auth*
        @retval Transciever instance with send() method hooked up to correct topic
        """
        log.error('DP not implemented')

    def subscribe(self, xs_name, tt_name, topic_regex):
        """
        @brief Called by subscribers, this calls the EMS to setup the data flow
        @param xs_name Exchange space name
        @param tt_name Topic tree name
        @param topic_regex Topic of interest. If no publishers, then no data, but no error
        @note Order of calls on publish/subscribe does not matter
        @note creates the queue via EMS
        @retval Address of queue for ondata() callback and resource id
        """
        log.error('Sub not implemented')

    def unsubscribe(self, subscription_id):
        """
        @brief Remove subscription
        @param subscription_id ID from subscribe calS
        @retval OK if no problems, error otherwise
        """
        log.error('Unsub not implemented')

class PubSubClient(ServiceClient):
    """
    @brief Refactor of client for new interfaces
    @see http://oceanobservatories.org/spaces/display/CIDev/Pubsub+controller
    """
    def __init__(self, proc=None, **kwargs):
        if not 'targetname' in kwargs:
            kwargs['targetname'] = "pubsub"
        ServiceClient.__init__(self, proc, **kwargs)

    @defer.inlineCallbacks
    def declare_topic_tree(self, exchange_space_name, topic_tree_name):
        """
        @brief Create a topic tree
        @param exchange_space_name Exchange space where the tree will live
        @param topic_tree_name Name of the tree to create
        @retval Topic tree ID on success, None if failure
        """
        yield self._check_init()
        payload = {'exchange_space_name' : exchange_space_name,
        'topic_tree_name': topic_tree_name}
        (content, headers, msg) = yield self.rpc_send('declare_topic_tree', payload)
        log.debug('retval: %s ' % content['value'])
        defer.returnValue(content['value'])

    @defer.inlineCallbacks
    def undeclare_topic_tree(self, topic_tree_id):
        """
        @brief Remove a topic tree
        @param topic_tree_id ID, as returned from declare_topic_tree
        @retval None
        """
        yield self._check_init()
        payload = {'topic_tree_id' : topic_tree_id}
        (content, headers, payload) = yield self.rpc_send('undeclare_topic_tree', payload)
        log.debug('retval: %s ' % content['value'])
        defer.returnValue(content['value'])

    @defer.inlineCallbacks
    def query_topic_trees(self, topic_regex):
        """
        @brief Registry query, return all trees that match the regex
        @param topic_regex Regular expression to match against
        @retval List, possibly empty, of topic tree names
        """
        yield self._check_init()
        payload = {'topic_regex' : topic_regex}
        (content, headers, payload) = yield self.rpc_send('query_topic_trees', payload)
        log.debug('retval: %s ' % content['value'])
        defer.returnValue(content['value'])

    @defer.inlineCallbacks
    def define_topic(self, topic_tree_id, topic_name):
        """
        @brief Within a topic tree, define a topic. Usually a dataset name by convention.
        @param topic_tree_id ID, as returned from op_declare_topic_tree
        @param topic_name Name to declare
        @retval Topic ID, or None if error
        """
        yield self._check_init()
        payload = {'topic_tree_id' : topic_tree_id,
                'topic_name' : topic_name}
        (content, headers, payload) = yield self.rpc_send('define_topic', payload)
        log.debug('retval: %s ' % content['value'])
        defer.returnValue(content['value'])

    @defer.inlineCallbacks
    def query_topics(self, exchange_point_name, topic_regex):
        """
        @brief Query topics within an exchange point
        @param exchange_point_name Exchange point to inspect (scope)
        @param topic_regex Regex to match
        @retval List, possibly empty, of topic names
        """
        yield self._check_init()
        payload = {'topic_regex' : topic_regex,
                'exchange_point_name' : exchange_point_name}
        (content, headers, payload) = yield self.rpc_send('query_topics', payload)
        log.debug('retval: %s ' % content['value'])
        defer.returnValue(content['value'])

    @defer.inlineCallbacks
    def define_publisher(self, topic_tree_id, topic_id, publisher_name, credentials=None):
        """
        @brief Called by the publisher, this drops through to the resource registry
        @param topic_tree_id Tree where we'll publish
        @param publisher_name Human-readable publisher ID string, e.g. "Doc X's buoy data for NYC harbor"
        @param credentials Unused hook for auth*
        @retval Transciever instance with send() method hooked up to correct topic
        """
        yield self._check_init()
        payload = {'topic_tree_id' : topic_tree_id,
                'topic_id': topic_id,
                'publisher_name' : publisher_name,
                'credentials': credentials}
        (content, headers, payload) = yield self.rpc_send('define_publisher', payload)
        log.debug('retval: %s ' % content['value'])
        defer.returnValue(content['value'])

    @defer.inlineCallbacks
    def subscribe(self, xs_name, tt_name, topic_regex):
        """
        @brief Called by subscribers, this calls the EMS to setup the data flow
        @param xs_name Exchange space name
        @param tt_name Topic tree name
        @param topic_regex Topic of interest. If no publishers, then no data, but no error
        @note Order of calls on publish/subscribe does not matter
        @note creates the queue via EMS
        @retval Address of queue for ondata() callback and subscription id
        """
        yield self._check_init()
        payload = {'topic_regex' : topic_regex,
                'exchange_space_name': xs_name,
                'topic_tree_name' : tt_name}
        (content, headers, payload) = yield self.rpc_send('subscribe', payload)
        log.debug('retval: %s ' % content['value'])
        defer.returnValue(content['value'])

    @defer.inlineCallbacks
    def unsubscribe(self, subscription_id):
        """
        @brief Remove subscription
        @param subscription_id ID from subscribe call
        @retval OK if no problems, error otherwise
        """
        yield self._check_init()
        payload = {'subscription_id':subscription_id}
        (content, headers, payload) = yield self.rpc_send('unsubscribe', payload)
        log.debug('retval: %s ' % content['value'])
        defer.returnValue(content['value'])


# Spawn off the process using the module name
factory = ProcessFactory(PubSubService)<|MERGE_RESOLUTION|>--- conflicted
+++ resolved
@@ -178,18 +178,12 @@
         @param topic_tree_name Name of the tree to create
         @retval Topic tree ID on success, None if failure
         """
-<<<<<<< HEAD
-        log.debug('Calling EMS to create topic tree')
-#        rc = yield self.ems.create_exchangename(exchange_space_name, 'New topic tree', exchange_space_name)
-#        log.debug('EMS returned "%s"' % str(rc))
-=======
         log.debug('Calling EMS to create topic tree "%s/%s"' % (exchange_space_name, topic_tree_name))
         rc = yield self.ems.create_exchangename(topic_tree_name, 'New topic tree', exchange_space_name)
         if rc == None:
             log.error('Error in creating exchange name (topic tree')
-            return
+            defer.returnValue(None)
         log.debug('EMS returned "%s"' % str(rc))
->>>>>>> 867142a7
 
         log.debug('Writing topic tree into registry')
         # Now need to write new topic tree into registry
@@ -239,7 +233,6 @@
             
         # Step 2: Create the topic resource
         cstr = "%s/%s" % (topic_tree_id, topic_name)
-<<<<<<< HEAD
         topic = yield self.rclient.create_instance(TOPIC_TYPE, name=topic_name, description=cstr)
         topic.topic_name = topic_name
         topic.routing_key = cstr
@@ -253,20 +246,6 @@
         yield self.rclient.put_instance(topic, 'Adding dataset/topic %s' % cstr)
         log.debug('Commit completed, %s' % topic.ResourceIdentity)
         defer.returnValue(topic.ResourceIdentity)
-=======
-        dset = yield self.rclient.create_instance(DSET_TYPE, name=topic_name, description=cstr)
-
-        dset.open_dap = topic_name
-        now = time.time()
-        dset.last_updated = now
-        dset.date_created = now
-        dset.creator.name = 'Otto Niemand'
-        log.debug('Dataset object created, pushing/committing "%s"' % cstr)
-
-        yield self.rclient.put_instance(dset, 'Adding dataset/topic %s' % cstr)
-        log.debug('Commit completed, %s' % dset.ResourceIdentity)
-        defer.returnValue(dset.ResourceIdentity)
->>>>>>> 867142a7
 
 
     def query_topics(self, exchange_point_name, topic_regex):
