#!/usr/bin/env python

"""
@file ion/services/dm/distribution/events.py
@author Dave Foster <dfoster@asascience.com>
@brief Event notification
"""

from ion.core.object import object_utils
from ion.core.messaging.message_client import MessageClient
from twisted.internet import defer
from ion.services.dm.distribution.publisher_subscriber import Publisher, Subscriber
from ion.core import ioninit

import ion.util.ionlog
log = ion.util.ionlog.getLogger(__name__)

import time

def get_events_exchange_point():
    return "%s.events.topic" % ioninit.sys_name

EVENT_MESSAGE_TYPE                          = object_utils.create_type_identifier(object_id=2322, version=1)
RESOURCE_LIFECYCLE_EVENT_MESSAGE_TYPE       = object_utils.create_type_identifier(object_id=2323, version=1)
TRIGGER_EVENT_MESSAGE_TYPE                  = object_utils.create_type_identifier(object_id=2324, version=1)
RESOURCE_MODIFICATION_EVENT_MESSAGE_TYPE    = object_utils.create_type_identifier(object_id=2325, version=1)
LOGGING_EVENT_MESSAGE_TYPE                  = object_utils.create_type_identifier(object_id=2326, version=1)
NEW_SUBSCRIPTION_EVENT_MESSAGE_TYPE      = object_utils.create_type_identifier(object_id=2327, version=1)
DEL_SUBSCRIPTION_EVENT_MESSAGE_TYPE      = object_utils.create_type_identifier(object_id=2328, version=1)
<<<<<<< HEAD
DATASOURCE_UNAVAILABLE_EVENT_MESSAGE_TYPE   = object_utils.create_type_identifier(object_id=2330, version=1)
DATASET_SUPPLEMENT_ADDED_EVENT_MESSAGE_TYPE = object_utils.create_type_identifier(object_id=2331, version=1)
=======
DATA_EVENT_MESSAGE_TYPE                  = object_utils.create_type_identifier(object_id=2329, version=1)
>>>>>>> c51fadec

# event IDs: https://confluence.oceanobservatories.org/display/syseng/CIAD+DM+SV+Notifications+and+Events
RESOURCE_LIFECYCLE_EVENT_ID = 1001
CONTAINER_LIFECYCLE_EVENT_ID = 1051
PROCESS_LIFECYCLE_EVENT_ID = 1052
DATASOURCE_UPDATE_EVENT_ID = 1101
<<<<<<< HEAD
DATASOURCE_UNAVAILABLE_EVENT_ID = 1102
DATASET_SUPPLEMENT_ADDED_EVENT_ID = 1111
=======
DATASET_MODIFICATION_EVENT_ID = 1111
BUSINESS_STATE_MODIFICATION_EVENT_ID = 1112
>>>>>>> c51fadec
NEW_SUBSCRIPTION_EVENT_ID = 1201
DEL_SUBSCRIPTION_EVENT_ID = 1202
SCHEDULE_EVENT_ID = 2001
LOGGING_INFO_EVENT_ID = 3003
LOGGING_ERROR_EVENT_ID = 3002
LOGGING_CRITICAL_EVENT_ID = 3001
DATABLOCK_EVENT_ID = 4001


class EventPublisher(Publisher):
    """
    Base publisher for Event Notifications.

    Events are published by various items in the ION system with no knowledge or requirement that anything
    be listening to them. The EventPublisher base class defines a specially derived Publisher class that
    can be used to create and publish event notification messages. By default, events are published to the
    exchange point 'events.topic'.

    You should not use an instance of EventPublisher directly, rather, use one of its derived implementations.

    Call create_event and then publish_event (or the combination method, create_and_publish_event) to send
    an event notification into the system.

    The create_event method takes kwargs which set the message fields. This is meant to be used in a convenience
    fashion, you may still alter the message create_event returns using normal message semantics.

    The message sent by EventPublisher is the basic EventMessage (id 2322) which contains common information
    about an event, and the additional_data field is defined as another message, specific to the type of event
    being published.

    Implementers:
        - Override msg_type and event_id in your derived classes. The event_id is unique to each type of event
          notification, and the msg_type is the type of message that will occupy the additional_data field.
        - If your message contains any enum fields, you should define convienence classes to allow the user to
          set the value of those enum fields in create_event without needing to have an instance of the
          message ahead of time. These classes should follow this model:
              # enum Direction for 'direction' field in message
              class Direction:
                  NORTH = 'NORTH'
                  SOUTH = 'SOUTH'
                  EAST  = 'EAST'
                  WEST  = 'WEST'

          Then, when calling create_event, you can use:
              SomePublisher.create_event(direction=SomePublisher.Direction.EAST)

          Alternatly, you may set the field in two steps:
              msg = yield SomePublisher.create_event()
              msg.direction = msg.Direction.EAST        # using the enum as defined in the message
    """

    msg_type = None
    event_id = None

    class Status:
        """
        The enum Status as defined in the EventMessage object.
        Use this to set the 'status' field using create_event.
        """
        IN_PROGRESS = 'IN_PROGRESS'
        CACHED      = 'CACHED'
        ERROR       = 'ERROR'
        NO_CACHE    = 'NO_CACHE'

    def topic(self, origin):
        """
        Builds the topic that this event should be published to.
        """
        assert self.event_id and origin
        
        return "%s.%s" % (str(self.event_id), str(origin))
        
    def __init__(self, xp_name=None, routing_key=None, process=None, origin="unknown", *args, **kwargs):
        """
        Initializer override.
        Sets defaults for the EventPublisher.

        @param origin   Sets the origin used in the topic when publishing the event.
                        This can be overridden when calling publish.
        """
        self._origin = origin
        self._mc = MessageClient(proc=process)

        xp_name = xp_name or get_events_exchange_point()
        routing_key = routing_key or "unknown"

        Publisher.__init__(self, xp_name=xp_name, routing_key=routing_key, process=process, *args, **kwargs)

    def _set_msg_fields(self, msg, msgargs):
        """
        Helper method to set fields of a Message instance. Used by create_event.

        @param msg      The Message instance to set fields on.
        @param msgargs  The dict of field -> values to set fields on the msg with. As fields are found in
                        the message and set, they are removed from the msgarms param. Passed by ref from
                        create_event. When an Enum field is discovered that we are trying to set, this method
                        attempts to find the real enum value by the name of the enum member passed in.
        """
        for k,v in msgargs.items():
            if hasattr(msg, k):
                # is this an enum field and we've passed a string that looks like it could be a name?
                if msg._Properties[k].field_type == "TYPE_ENUM" and isinstance(v, str):
                    # translate v into the real value
                    assert hasattr(msg._Properties[k].field_enum, v)
                    v = getattr(msg._Properties[k].field_enum, v)
                    log.debug("Setting enum field %s to %s" % (str(k), str(v)))

                setattr(msg, k, v)
                msgargs.pop(k)

    @defer.inlineCallbacks
    def create_event(self, **kwargs):
        """
        Creates an EVENT_MESSAGE_TYPE with the additional_data field pointing to a msg of type "msg_type" as defined
        by this EventPublisher's derivation.

        @returns The event message.
        """
        assert self.msg_type

        if not kwargs.has_key('datetime'):
            log.debug("Automatically setting 'datetime' field")
            kwargs['datetime'] = time.time()

        # copy kwargs into local list
        msgargs = kwargs.copy()
        log.debug("create_event has %d kwargs to set" % len(msgargs))

        # create base event message, assign values from kwargs
        event_msg = yield self._mc.create_instance(EVENT_MESSAGE_TYPE)
        self._set_msg_fields(event_msg, msgargs)

        # create additional event msg (specific to this event notification), assign values from kwargs
        additional_event_msg = event_msg.CreateObject(self.msg_type)
        self._set_msg_fields(additional_event_msg, msgargs)

        # error checking: see if we have any remaining kwargs
        if len(msgargs) > 0:
            raise Exception("create_event: unused kwargs remaining (%s), unused by base event message and msg type id %s" % (str(msgargs), str(self.msg_type)))

        # TODO: perhaps check to make sure additional_event_msg and event_msg have exclusive attribute names, or we'll assign to one and not the other

        # link them
        event_msg.additional_data = additional_event_msg
        defer.returnValue(event_msg)

    @defer.inlineCallbacks
    def publish_event(self, event_msg, origin=None, **kwargs):
        """
        Publishes an event notification.

        @param event_msg    The event message to publish.
        @param origin       The origin to use in the topic. If not set, uses the origin set in the initializer.
        """
        origin = origin or self._origin
        assert origin and origin != "unknown"

        routing_key=self.topic(origin)
        log.debug("Publishing message to %s" % routing_key)

        yield self.publish(event_msg, routing_key=routing_key)

    @defer.inlineCallbacks
    def create_and_publish_event(self, **kwargs):
        """
        Convenience method which calls both create_event and publish_event in one shot.
        """
        msg = yield self.create_event(**kwargs)
        yield self.publish_event(msg, origin=kwargs.get('origin', None))
        
class ResourceLifecycleEventPublisher(EventPublisher):
    """
    Event Notification Publisher for Resource lifecycle events. Used as a concrete derived class, and as a base for
    specializations such as ContainerLifecycleEvents and ProcessLifecycleEvents.

    The "origin" parameter in this class' initializer should be the resource id (UUID).
    """

    msg_type = RESOURCE_LIFECYCLE_EVENT_MESSAGE_TYPE
    event_id = RESOURCE_LIFECYCLE_EVENT_ID

    # enum for State
    class State:
        NEW           = 'NEW'
        READY         = 'READY'
        ACTIVE        = 'ACTIVE'
        TERMINATED    = 'TERMINATED'
        ERROR         = 'ERROR'

class ContainerLifecycleEventPublisher(ResourceLifecycleEventPublisher):
    """
    Event Notification Publisher for Container lifecycle events.

    The "origin" parameter in this class' initializer should be the container name.
    """
    event_id = CONTAINER_LIFECYCLE_EVENT_ID

class ProcessLifecycleEventPublisher(ResourceLifecycleEventPublisher):
    """
    Event Notification Publisher for Process lifecycle events.

    The "origin" parameter in this class' initializer should be the process' exchange name.
    """
    event_id = PROCESS_LIFECYCLE_EVENT_ID

class TriggerEventPublisher(EventPublisher):
    """
    Base Publisher class for "triggered" Event Notifications.
    """
    msg_type = TRIGGER_EVENT_MESSAGE_TYPE

class DatasourceUpdateEventPublisher(TriggerEventPublisher):
    """
    Event Notification Publisher for Datasource updates.

    The "origin" parameter in this class' initializer should be the datasource resource id (UUID).
    """
    event_id = DATASOURCE_UPDATE_EVENT_ID

class ResourceModifiedEventPublisher(EventPublisher):
    """
    Base Publisher class for resource modification Event Notifications. This is distinct from resource lifecycle state
    Event Notifications.
    """
    msg_type = RESOURCE_MODIFICATION_EVENT_MESSAGE_TYPE

class DatasourceUnavailableEventPublisher(ResourceModifiedEventPublisher):
    """
    Event Notification Publisher for the Datasource Unavailable event.
    """
    event_id = DATASOURCE_UNAVAILABLE_EVENT_ID
    msg_type = DATASOURCE_UNAVAILABLE_EVENT_MESSAGE_TYPE

class DatasetSupplementAddedEventPublisher(ResourceModifiedEventPublisher):
    """
    Event Notification Publisher for Dataset Supplement Added.

    The "origin" parameter in this class' initializer should be the dataset resource id (UUID).
    """
    event_id = DATASET_SUPPLEMENT_ADDED_EVENT_ID
    msg_type = DATASET_SUPPLEMENT_ADDED_EVENT_MESSAGE_TYPE

class BusinessStateModificationEventPublisher(ResourceModifiedEventPublisher):
    """
    Event Notification Publisher for Dataset Modifications.

    The "origin" parameter in this class' initializer should be the process' exchange name (TODO: correct?)
    """
    event_id = BUSINESS_STATE_MODIFICATION_EVENT_ID
    
class NewSubscriptionEventPublisher(EventPublisher):
    """
    Event Notification Publisher for Subscription Modifications.

    The "origin" parameter in this class' initializer should be the dispatcher resource id (UUID).
    """
    msg_type = NEW_SUBSCRIPTION_EVENT_MESSAGE_TYPE
    event_id = NEW_SUBSCRIPTION_EVENT_ID

class DelSubscriptionEventPublisher(EventPublisher):
    """
    Event Notification Publisher for Subscription Modifications.

    The "origin" parameter in this class' initializer should be the dispatcher resource id (UUID).
    """
    msg_type = DEL_SUBSCRIPTION_EVENT_MESSAGE_TYPE
    event_id = DEL_SUBSCRIPTION_EVENT_ID

class ScheduleEventPublisher(TriggerEventPublisher):
    """
    Event Notification Publisher for Scheduled events (ie from the Scheduler service).
    """
    event_id = SCHEDULE_EVENT_ID

class LoggingEventPublisher(EventPublisher):
    """
    Base Publisher for logging Event Notifications.
    """
    msg_type = LOGGING_EVENT_MESSAGE_TYPE

class CriticalLoggingEventPublisher(LoggingEventPublisher):
    """
    Event Notification Publisher for critical logging events.

    The "origin" parameter in this class' initializer should be the process' exchange name (TODO: correct?)
    """
    event_id = LOGGING_CRITICAL_EVENT_ID

class ErrorLoggingEventPublisher(LoggingEventPublisher):
    """
    Event Notification Publisher for error logging events.

    The "origin" parameter in this class' initializer should be the process' exchange name (TODO: correct?)
    """
    event_id = LOGGING_ERROR_EVENT_ID

class InfoLoggingEventPublisher(LoggingEventPublisher):
    """
    Event Notification Publisher for informational logging events.

    The "origin" parameter in this class' initializer should be the process' exchange name (TODO: correct?)
    """
    event_id = LOGGING_INFO_EVENT_ID

class DataEventPublisher(EventPublisher):
    """
    Event Notification Publisher for Subscription Modifications.

    The "origin" parameter in this class' initializer should be the process' exchange name (TODO: correct?)
    """
    msg_type = DATA_EVENT_MESSAGE_TYPE

class DataBlockEventPublisher(DataEventPublisher):
    """
    Event Notification Publisher for Subscription Modifications.

    The "origin" parameter in this class' initializer should be the process' exchange name (TODO: correct?)
    """
    event_id = DATABLOCK_EVENT_ID
#
#
# ################################################################################
#
#

class EventSubscriber(Subscriber):
    """
    Base Subscriber for event notifications.

    This base subscriber is capable of subscribing to any event notification type with any origin. You must assign
    the on_data callable in your instance (to a callable taking a data param) or use a SubscriberFactory with
    the subscriber_type set to this class and specify your handler to its build method.
    """

    event_id = None

    def topic(self, origin):
        """
        Builds the topic that this event should be published to.
        If either side of the event_id.origin pair are missing, will subscribe to anything.
        """
        event_id = self._event_id or "*"
        origin = origin or "#"
        
        return "%s.%s" % (str(event_id), str(origin))

    def __init__(self, xp_name=None, binding_key=None, event_id=None, origin=None, *args, **kwargs):
        """
        Initializer.

        You may wish to set either event_id or origin. A normal SubscriberFactory, with this class specified
        as the subscriber_type, will pass event_id or origin as kwargs here when specified to the build 
        method.
        """
        self._event_id = event_id or self.event_id

        xp_name = xp_name or get_events_exchange_point()
        binding_key = binding_key or self.topic(origin)

        Subscriber.__init__(self, xp_name=xp_name, binding_key=binding_key, *args, **kwargs)

    def on_activate(self, *args, **kwargs):
        log.debug("Listening to events on %s" % self._binding_key)
        Subscriber.on_activate(self, *args, **kwargs)

class ResourceLifecycleEventSubscriber(EventSubscriber):
    """
    Event Notification Subscriber for Resource lifecycle events. Used as a concrete derived class, and as a base for
    specializations such as ContainerLifecycleEvents and ProcessLifecycleEvents.

    The "origin" parameter in this class' initializer should be the resource id (UUID).
    """
    event_id = RESOURCE_LIFECYCLE_EVENT_ID

class ContainerLifecycleEventSubscriber(ResourceLifecycleEventSubscriber):
    """
    Event Notification Subscriber for Container lifecycle events.

    The "origin" parameter in this class' initializer should be the container name.
    """
    event_id = CONTAINER_LIFECYCLE_EVENT_ID

class ProcessLifecycleEventSubscriber(ResourceLifecycleEventSubscriber):
    """
    Event Notification Subscriber for Process lifecycle events.

    The "origin" parameter in this class' initializer should be the process' exchange name.
    """
    event_id = PROCESS_LIFECYCLE_EVENT_ID

class TriggerEventSubscriber(EventSubscriber):
    """
    Base Subscriber class for "triggered" Event Notifications.
    """
    pass

class DatasourceUpdateEventSubscriber(TriggerEventSubscriber):
    """
    Event Notification Subscriber for Datasource updates.

    The "origin" parameter in this class' initializer should be the datasource resource id (UUID).
    """
    event_id = DATASOURCE_UPDATE_EVENT_ID

class ResourceModifiedEventSubscriber(EventSubscriber):
    """
    Base Subscriber class for resource modification Event Notifications. This is distinct from resource lifecycle state
    Event Notifications.
    """
    pass

class DatasourceUnavailableEventPublisher(ResourceModifiedEventPublisher):
    """
    Event Notification Subscriber for the Datasource Unavailable event.

    The "origin" parameter in this class' initializer should be the datasource resource id (UUID).
    """
    event_id = DATASOURCE_UNAVAILABLE_EVENT_ID

class DatasetSupplementAddedEventSubscriber(ResourceModifiedEventSubscriber):
    """
    Event Notification Subscriber for Dataset Supplement Added.

    The "origin" parameter in this class' initializer should be the dataset resource id (UUID).
    """
    event_id = DATASET_SUPPLEMENT_ADDED_EVENT_ID

class BusinessStateChangeSubscriber(ResourceModifiedEventSubscriber):
    """
    Event Notification Subscriber for Data Block changes.

    The "origin" parameter in this class' initializer should be the process' exchagne name (TODO: correct?)
    """
    event_id = BUSINESS_STATE_MODIFICATION_EVENT_ID
    
class NewSubscriptionEventSubscriber(EventSubscriber):
    """
    Event Notification Subscriber for Subscription Modifications.

    The "origin" parameter in this class' initializer should be the dispatcher resource id (UUID).
    """
    event_id = NEW_SUBSCRIPTION_EVENT_ID

class DelSubscriptionEventSubscriber(EventSubscriber):
    """
    Event Notification Subscriber for Subscription Modifications.

    The "origin" parameter in this class' initializer should be the dispatcher resource id (UUID).
    """
    event_id = DEL_SUBSCRIPTION_EVENT_ID

class ScheduleEventSubscriber(TriggerEventSubscriber):
    """
    Event Notification Subscriber for Scheduled events (ie from the Scheduler service).
    """
    event_id = SCHEDULE_EVENT_ID

class LoggingEventSubscriber(EventSubscriber):
    """
    Base Subscriber for logging Event Notifications.
    """
    pass

class CriticalLoggingEventSubscriber(LoggingEventSubscriber):
    """
    Event Notification Subscriber for critical logging events.

    The "origin" parameter in this class' initializer should be the process' exchange name (TODO: correct?)
    """
    event_id = LOGGING_CRITICAL_EVENT_ID

class ErrorLoggingEventSubscriber(LoggingEventSubscriber):
    """
    Event Notification Subscriber for error logging events.

    The "origin" parameter in this class' initializer should be the process' exchange name (TODO: correct?)
    """
    event_id = LOGGING_ERROR_EVENT_ID

class InfoLoggingEventSubscriber(LoggingEventSubscriber):
    """
    Event Notification Subscriber for informational logging events.

    The "origin" parameter in this class' initializer should be the process' exchange name (TODO: correct?)
    """
    event_id = LOGGING_INFO_EVENT_ID
    
class DataEventSubscriber(EventSubscriber):
    """
    Event Notification Subscriber for Data Block changes.

    The "origin" parameter in this class' initializer should be the process' exchagne name (TODO: correct?)
    """
    pass

class DataBlockEventSubscriber(DataEventSubscriber):
    """
    Event Notification Subscriber for Data Block changes.

    The "origin" parameter in this class' initializer should be the process' exchagne name (TODO: correct?)
    """
    event_id = DATABLOCK_EVENT_ID
<|MERGE_RESOLUTION|>--- conflicted
+++ resolved
@@ -25,27 +25,20 @@
 TRIGGER_EVENT_MESSAGE_TYPE                  = object_utils.create_type_identifier(object_id=2324, version=1)
 RESOURCE_MODIFICATION_EVENT_MESSAGE_TYPE    = object_utils.create_type_identifier(object_id=2325, version=1)
 LOGGING_EVENT_MESSAGE_TYPE                  = object_utils.create_type_identifier(object_id=2326, version=1)
-NEW_SUBSCRIPTION_EVENT_MESSAGE_TYPE      = object_utils.create_type_identifier(object_id=2327, version=1)
-DEL_SUBSCRIPTION_EVENT_MESSAGE_TYPE      = object_utils.create_type_identifier(object_id=2328, version=1)
-<<<<<<< HEAD
+NEW_SUBSCRIPTION_EVENT_MESSAGE_TYPE         = object_utils.create_type_identifier(object_id=2327, version=1)
+DEL_SUBSCRIPTION_EVENT_MESSAGE_TYPE         = object_utils.create_type_identifier(object_id=2328, version=1)
+DATA_EVENT_MESSAGE_TYPE                     = object_utils.create_type_identifier(object_id=2329, version=1)
 DATASOURCE_UNAVAILABLE_EVENT_MESSAGE_TYPE   = object_utils.create_type_identifier(object_id=2330, version=1)
 DATASET_SUPPLEMENT_ADDED_EVENT_MESSAGE_TYPE = object_utils.create_type_identifier(object_id=2331, version=1)
-=======
-DATA_EVENT_MESSAGE_TYPE                  = object_utils.create_type_identifier(object_id=2329, version=1)
->>>>>>> c51fadec
 
 # event IDs: https://confluence.oceanobservatories.org/display/syseng/CIAD+DM+SV+Notifications+and+Events
 RESOURCE_LIFECYCLE_EVENT_ID = 1001
 CONTAINER_LIFECYCLE_EVENT_ID = 1051
 PROCESS_LIFECYCLE_EVENT_ID = 1052
 DATASOURCE_UPDATE_EVENT_ID = 1101
-<<<<<<< HEAD
 DATASOURCE_UNAVAILABLE_EVENT_ID = 1102
 DATASET_SUPPLEMENT_ADDED_EVENT_ID = 1111
-=======
-DATASET_MODIFICATION_EVENT_ID = 1111
 BUSINESS_STATE_MODIFICATION_EVENT_ID = 1112
->>>>>>> c51fadec
 NEW_SUBSCRIPTION_EVENT_ID = 1201
 DEL_SUBSCRIPTION_EVENT_ID = 1202
 SCHEDULE_EVENT_ID = 2001
