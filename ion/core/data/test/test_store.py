--- conflicted
+++ resolved
@@ -162,20 +162,16 @@
         simple_password.username = 'ooiuser'
         simple_password.password = 'oceans11'
         
-        ### Create a Cache resource - for cassandra a ColumnFamily object
-<<<<<<< HEAD
-        
-        cache_repository, column_family  = wb.init_repository(persistent_archive_pb2.ColumnFamily)
-=======
+        ### Create a Cache resource - for Cassandra a ColumnFamily object
+
         cache_repository, column_family  = wb.init_repository(column_family_type)
->>>>>>> 461995b8
         # only the name of the column family is required
         column_family.name = 'TestCF'
         
         self.cache = column_family
         self.cache_repository = cache_repository
-        column = self.cache_repository.create_wrapped_object(persistent_archive_pb2.ColumnDef)
-        #column_repository, column  = self.wb.init_repository(persistent_archive_pb2.ColumnDef)
+        #column = self.cache_repository.create_wrapped_object(ColumnDef)
+        column_repository, column  = wb.init_repository(columndef_type)
         column.column_name = "state"
         column.validation_class = 'org.apache.cassandra.db.marshal.UTF8Type'
         #IndexType.KEYS is 0, and IndexType is an enum
@@ -240,25 +236,4 @@
         
     def tearDown(self):
         self.ds.terminate()
-             
-        
-<<<<<<< HEAD
-class IRODSStoreTest(IStoreTest):
-    
-    def _setup_backend(self):
-        irods_config = {'irodsHost': 'ec2-204-236-159-249.us-west-1.compute.amazonaws.com', \
-                    'irodsPort':'1247', \
-                    'irodsDefResource':'ooi-test-resc1', \
-                    'irodsOoiCollection':'/ooi-test-cluster1/home/testuser/OOI', \
-                    'irodsUserName':'testuser', \
-                    'irodsUserPasswd':'test', \
-                    'irodsZone':'ooi-test-cluster1'}
-        ds = irodsstore.IrodsStore.create_store(**irods_config)
-        return ds
-     
-    @defer.inlineCallbacks
-    def tearDown(self):
-        yield self.ds.clear_store()
-=======
-        self.ds.terminate()            
->>>>>>> 461995b8
+             