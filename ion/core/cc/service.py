--- conflicted
+++ resolved
@@ -147,17 +147,8 @@
         """
 
         # Try two script locations, one for IDEs and another for shell.
-
         for script in self.config['scripts']:
-<<<<<<< HEAD
-
-            #script = os.path.abspath(script)
-            if not os.path.isfile(script):
-                # @TODO fix this hack so that res is accesible as part of a package...
-                script = os.path.join(os.path.dirname(ion.__file__), '../'+script)
-=======
             script = adjust_dir(script)
->>>>>>> 6d807aeb
             if not os.path.isfile(script):
                 log.error('Bad startup script path: %s' % script)
             else:
@@ -168,8 +159,6 @@
                 else:
                     log.info("Executing script %s ..." % script)
                     execfile(script, {})
-
-
 
     def run_boot_script(self):
         """
