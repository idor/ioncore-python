#!/usr/bin/env python

"""
@file ion/data/test/test_store.py
@author Paul Hubbard
@author Dorian Raymer
@author David Stuebe
@author Matt Rodriguez
@test Service test of IStore Implementation

@TODO - Right now skiptest causes an error when used with a cassandra connection
 Once this is fixed we can skip individual tests. For now we must skip all or none
 by skipping the setUp or a method inside it!

"""

import ion.util.ionlog
log = ion.util.ionlog.getLogger(__name__)
from uuid import uuid4

from twisted.trial import unittest
from twisted.internet import defer
from ion.test.iontest import IonTestCase

from ion.core.data import store
from ion.core.data import cassandra
from ion.core.data import index_store_service
from ion.core.data import store_service
# Import the workbench and the Persistent Archive Resource Objects!
from ion.core.object import workbench

from ion.core.object import object_utils
from ion.core.data.store import Query

from ion.util import procutils as pu

from ion.core import ioninit
CONF = ioninit.config(__name__)
from ion.util.itv_decorator import itv


from ion.core.data.cassandra_bootstrap import CassandraStoreBootstrap, CassandraIndexedStoreBootstrap

simple_password_type = object_utils.create_type_identifier(object_id=2502, version=1)
columndef_type = object_utils.create_type_identifier(object_id=2508, version=1)
column_family_type = object_utils.create_type_identifier(object_id=2507, version=1)
cassandra_cluster_type = object_utils.create_type_identifier(object_id=2504, version=1)
cassandra_keyspace_type = object_utils.create_type_identifier(object_id=2506, version=1)




class IStoreTest(unittest.TestCase):

    @defer.inlineCallbacks
    def setUp(self):
        self.timeout = 10
        self.ds = yield self._setup_backend()

        # Test strings
        #self.key = str(uuid4())
        #self.value = str(uuid4())

        # Test Bytes
        self.key = object_utils.sha1bin(str(uuid4()))
        self.value = object_utils.sha1bin(str(uuid4()))
        defer.returnValue(None)


    def _setup_backend(self):
        """return a deferred which returns a initiated instance of a
        backend
        """
        return defer.maybeDeferred(store.Store)

    def tearDown(self):
        store.Store.kvs.clear()

    #def test_instantiate(self):
    #    pass

    @defer.inlineCallbacks
    def test_get_none(self):
        # Make sure we can't read the not-written
        rc = yield self.ds.get(self.key)
        self.assertEqual(rc, None)

    @defer.inlineCallbacks
    def test_write_and_delete(self):
        # Hmm, simplest op, just looking for exceptions
        yield self.ds.put(self.key, self.value)
        yield self.ds.remove(self.key)
        defer.returnValue(None)

    @defer.inlineCallbacks
    def test_delete(self):
        yield self.ds.put(self.key, self.value)
        yield self.ds.remove(self.key)
        rc = yield self.ds.get(self.key)
        self.failUnlessEqual(rc, None)
        defer.returnValue(None)

    @defer.inlineCallbacks
    def test_put_get_delete(self):
        # Write, then read to verify same
        yield self.ds.put(self.key, self.value)
        b = yield self.ds.get(self.key)
        self.failUnlessEqual(self.value, b)
        yield self.ds.remove(self.key)
        defer.returnValue(None)


    @defer.inlineCallbacks
    def test_has_key(self):
        yield self.ds.put(self.key, self.value)
        has_key = yield self.ds.has_key(self.key)
        self.failUnlessEqual(has_key, True)

    @defer.inlineCallbacks
    def test_does_not_have_key(self):
        yield self.ds.put(self.key, self.value)
        has_key = yield self.ds.has_key("I don't exist")
        self.failUnlessEqual(has_key, False)


    @defer.inlineCallbacks
    def test_has_deleted_key(self):
        # Write, then read to verify same
        yield self.ds.put(self.key, self.value)
        b = yield self.ds.get(self.key)
        self.failUnlessEqual(self.value, b)
        yield self.ds.remove(self.key)

        # Try to get the key we just deleted!
        has_key = yield self.ds.has_key(self.key)
        self.failUnlessEqual(has_key, False)


class StoreServiceTest(IStoreTest, IonTestCase):


    @defer.inlineCallbacks
    def _setup_backend(self):
        """
        Start the service and setup the client to the backend for the test.
        """

        yield self._start_container()
        self.timeout = 30
        services = [
            {'name':'store_service','module':'ion.core.data.store_service','class':'StoreService'},
        ]
        sup = yield self._spawn_processes(services)
        client = store_service.StoreServiceClient(proc=sup)

        defer.returnValue(client)


    @defer.inlineCallbacks
    def tearDown(self):
        log.info("In tearDown")

        IStoreTest.tearDown(self)

        yield self._shutdown_processes()
        yield self._stop_container()






class BootstrapStoreTest(IStoreTest):

    @itv(CONF)
    def _setup_backend(self):
        store = CassandraStoreBootstrap("ooiuser", "oceans11")
        store.initialize()
        store.activate()
        return defer.succeed(store)

    @defer.inlineCallbacks
    def tearDown(self):
        try:
            yield self.ds.terminate()
        except Exception, ex:
<<<<<<< HEAD
            log.info("Exception raised in tearDown %s" % (ex,))

class BootstrapIndexedStoreTest(IStoreTest):

    @itv(CONF)
    def _setup_backend(self):
        store = CassandraIndexedStoreBootstrap("ooiuser", "oceans11")
        store.initialize()
        store.activate()
        return defer.succeed(store)

    @defer.inlineCallbacks
    def tearDown(self):
        try:
            yield self.ds.terminate()
        except Exception, ex:
            log.info("Exception raised in tearDown %s" % (ex,))
=======
            log.info("Exception raised in tearDown %s" % (ex,))    
>>>>>>> 0a1d3bec


class CassandraStoreTest(IStoreTest):


    @itv(CONF)
    def _setup_backend(self):

        ### This is a short cut to use resource objects without a process
        wb = workbench.WorkBench('No Process: Testing only')

        ### Create a persistence_technology resource - for cassandra a CassandraCluster object
        persistence_technology_repository, cassandra_cluster  = wb.init_repository(cassandra_cluster_type)

        # Set only one host and port in the host list for now
        cas_host = cassandra_cluster.hosts.add()
        #cas_host.host = 'amoeba.ucsd.edu'
        #cas_host.host = 'localhost'
        cas_host.host = 'ec2-204-236-159-249.us-west-1.compute.amazonaws.com'
        cas_host.port = 9160

        ### Create a Persistent Archive resource - for cassandra a Cassandra KeySpace object
        persistent_archive_repository, cassandra_keyspace  = wb.init_repository(cassandra_keyspace_type)
        # only the name of the keyspace is required
        cassandra_keyspace.name = 'StoreTestKeyspace'
        #cassandra_keyspace.name = 'Keyspace1'

        ### Create a Credentials resource - for cassandra a SimplePassword object
        cache_repository, simple_password  = wb.init_repository(simple_password_type)
        # only the name of the column family is required
        simple_password.username = 'ooiuser'
        simple_password.password = 'oceans11'

        ### Create a Cache resource - for cassandra a ColumnFamily object
        cache_repository, column_family  = wb.init_repository(column_family_type)
        # only the name of the column family is required
        column_family.name = 'TestCF'


        store = cassandra.CassandraStore(cassandra_cluster, \
                                         cassandra_keyspace, \
                                         simple_password, \
                                         column_family)


        store.initialize()
        store.activate()


        return defer.succeed(store)



    @defer.inlineCallbacks
    def tearDown(self):
        try:
            yield self.ds.terminate()
        except Exception, ex:
            log.info("Exception raised in tearDown %s" % (ex,))


class IndexStoreTest(IStoreTest):

    @defer.inlineCallbacks
    def setUp(self):
        yield IStoreTest.setUp(self)
        yield self.put_stuff_for_tests()
        defer.returnValue(None)

    def _setup_backend(self):
        """return a deferred which returns a initiated instance of a
        backend
        """
        ds = store.IndexStore(indices=['full_name', 'state', 'birth_date'])

        return defer.succeed(ds)

<<<<<<< HEAD
=======
    def tearDown(self):

        store.IndexStore.kvs.clear()
        store.IndexStore.indices.clear()


>>>>>>> 0a1d3bec
    @defer.inlineCallbacks
    def test_get_query_attributes(self):
        attrs = yield self.ds.get_query_attributes()
        log.info("attrs %s" % (attrs,))
        attrs_set = set(attrs)
        correct_set = set(['full_name', 'state', 'birth_date'])
        self.failUnlessEqual(attrs_set, correct_set)
        defer.returnValue(None)


    # Test a single query, single result
    @defer.inlineCallbacks
    def test_query_single(self):


        query = Query()
        query.add_predicate_eq('birth_date', '1973')
        rows = yield self.ds.query(query)
        log.info("Rows returned %s " % (rows,))
        self.assertEqual(rows['prothfuss']['value'], self.binary_value2)
        self.assertEqual(len(rows),1)
        for key in self.d2.keys():
            self.assertIn(key, rows['prothfuss'])

        defer.returnValue(None)
    # Test a single query, multiple result
    @defer.inlineCallbacks
    def test_query_single_2(self):

        query = Query()
        query.add_predicate_eq('state', 'UT')
        rows = yield self.ds.query(query)
        log.info("Rows returned %s " % (rows,))
        self.assertEqual(rows['bsanderson']['value'], self.binary_value1)
        self.assertEqual(rows['htayler']['value'], self.binary_value3)
        self.assertEqual(rows['jstewart']['value'], self.binary_value4)
        self.assertEqual(len(rows),3)
        for key in self.d1.keys():
            self.assertIn(key, rows['bsanderson'])

        for key in self.d3.keys():
            self.assertIn(key, rows['htayler'])

        for key in self.d4.keys():
            self.assertIn(key, rows['jstewart'])



    # Tests multiple atts
    @defer.inlineCallbacks
    def test_query_multiple(self):

        query = Query()
        query.add_predicate_eq('birth_date','1973')
        query.add_predicate_eq('state','WI')
        rows = yield self.ds.query(query)
        log.info("Rows returned %s " % (rows,))
        self.assertEqual(rows['prothfuss']['value'], self.binary_value2)
        self.assertEqual(len(rows),1)


    # Tests no result
    @defer.inlineCallbacks
    def test_query_no_resuluts(self):
        query = Query()

        query.add_predicate_eq('birth_date', '1978')
        query.add_predicate_eq('state', 'WI')
        rows = yield self.ds.query(query)
        log.info("Rows returned %s " % (rows,))
        self.assertEqual(len(rows),0)


    # Tests greater than 1970 and state == UT
    @defer.inlineCallbacks
    def test_query_greater_and_eq(self):

        query = Query()
        query.add_predicate_gt('birth_date','1970')
        query.add_predicate_eq('state','UT')
        rows = yield self.ds.query(query)

        log.info("Rows returned %s " % (rows,))
        self.assertEqual(len(rows),1)
        self.assertEqual(rows['bsanderson']['value'], self.binary_value1)
        for key in self.d1.keys():
            self.assertIn(key, rows['bsanderson'])



    # Tests greater than
    @defer.inlineCallbacks
    def test_query_greater_and_eq_2(self):

        query = Query()
        query.add_predicate_gt('birth_date','')
        query.add_predicate_eq('state','UT')

        rows = yield self.ds.query(query)

        log.info("Rows returned %s " % (rows,))
        self.assertEqual(len(rows),2)
        self.assertEqual(rows['bsanderson']['value'], self.binary_value1)
        self.assertEqual(rows['htayler']['value'], self.binary_value3)

        for key in self.d1.keys():
            self.assertIn(key, rows['bsanderson'])

        for key in self.d3.keys():
            self.assertIn(key, rows['htayler'])





    @defer.inlineCallbacks
    def put_stuff_for_tests(self):
        """
        helper method for loading some data to test the query functions
        """
        self.d1 = {'full_name':'Brandon Sanderson', 'birth_date': '1975', 'state':'UT'}
        self.d2 = {'full_name':'Patrick Rothfuss', 'birth_date': '1973', 'state':'WI'}
        self.d3 = {'full_name':'Howard Tayler', 'birth_date': '1968', 'state':'UT'}

        # Add one more that has no DOB
        self.d4 = {'full_name':'John Stewart', 'state':'UT'}

        self.binary_value1 = 'BinaryValue for Brandon Sanderson'
        self.binary_value2 = 'BinaryValue for Patrick Rothfuss'
        self.binary_value3 = 'BinaryValue for Howard Tayler'

        self.binary_value4 = 'BinaryValue for John Stewart'

        yield self.ds.remove('bsanderson')
        yield self.ds.remove('prothfuss')
        yield self.ds.remove('htayler')
        yield self.ds.remove('jstewart')

        yield self.ds.put('bsanderson',self.binary_value1, self.d1)
        yield self.ds.put('prothfuss',self.binary_value2, self.d2)
        yield self.ds.put('htayler',self.binary_value3, self.d3)

        yield self.ds.put('jstewart',self.binary_value4, self.d4)




    @defer.inlineCallbacks
    def test_put(self):

        val1 = yield self.ds.get('bsanderson')
        val2 = yield self.ds.get('prothfuss')
        val3 = yield self.ds.get('htayler')
        self.failUnlessEqual(val1, self.binary_value1)
        self.failUnlessEqual(val2, self.binary_value2)
        self.failUnlessEqual(val3, self.binary_value3)



    @defer.inlineCallbacks
    def test_update_index_blank(self):

        new_attrs = {'birth_date': '1969'}

        self.d4.update(new_attrs)

        yield self.ds.update_index('jstewart', new_attrs)
        query = Query()
        query.add_predicate_eq('birth_date', '1969')
        rows = yield self.ds.query(query)
        log.info("Rows returned %s " % (rows,))
        self.assertEqual(rows['jstewart']['value'], self.binary_value4)
        self.assertEqual(len(rows),1)

        for key in self.d4.keys():
            self.assertIn(key, rows['jstewart'])


    @defer.inlineCallbacks
    def test_update_index_existing(self):

        new_attrs = {'birth_date': '1969'}

        self.d2.update(new_attrs)
        log.info("Updating the index")
        yield self.ds.update_index('prothfuss', new_attrs)
        log.info("Done updating the index")
        query = Query()
        query.add_predicate_eq('birth_date', '1969')
        rows = yield self.ds.query(query)
        log.info("Rows returned %s " % (rows,))
        self.assertEqual(rows['prothfuss']['value'], self.binary_value2)
        self.assertEqual(len(rows),1)

        for key in self.d2.keys():
            self.assertIn(key, rows['prothfuss'])


    @defer.inlineCallbacks
    def test_update_index_value_error(self):

        new_attrs = {'value': '1969'}

        try:
            yield self.ds.update_index('prothfuss', new_attrs)

        except store.IndexStoreError:
            defer.returnValue(None)

        self.fail('Did not raise Index Store Error')



class IndexStoreServiceTest(IndexStoreTest, IonTestCase):

    @defer.inlineCallbacks
    def setUp(self):
        yield IStoreTest.setUp(self)
        yield self.put_stuff_for_tests()
        defer.returnValue(None)

    @defer.inlineCallbacks
    def _setup_backend(self):
        """
        Start the service and setup the client to the backend for the test.
        """

        yield self._start_container()
        self.timeout = 30
        services = [
            {'name':'index_store_service','module':'ion.core.data.index_store_service','class':'IndexStoreService',
             'spawnargs':{'indices':['full_name', 'state', 'birth_date']}},

        ]
        sup = yield self._spawn_processes(services)
        client = index_store_service.IndexStoreServiceClient(proc=sup)

        defer.returnValue(client)


    @defer.inlineCallbacks
    def tearDown(self):
        log.info("In tearDown")

        IndexStoreTest.tearDown(self)

        yield self._shutdown_processes()
        yield self._stop_container()


class BootstrapIndexedStoreTest(IndexStoreTest):

    @itv(CONF)
    def _setup_backend(self):
        store = CassandraIndexedStoreBootstrap("ooiuser", "oceans11")
        store.initialize()
        store.activate()
        return defer.succeed(store)

    @defer.inlineCallbacks
    def tearDown(self):
        try:
            yield self.ds.terminate()
        except Exception, ex:
            log.info("Exception raised in tearDown %s" % (ex,))


class CassandraIndexedStoreTest(IndexStoreTest):

    @itv(CONF)
    @defer.inlineCallbacks
    def setUp(self):
        yield IStoreTest.setUp(self)
        yield self.put_stuff_for_tests()
        defer.returnValue(None)

    def _setup_backend(self):
        """
        @note The column_metadata in the cache is not correct. The column family on the
        server has a few more indexes.
        """

        ### This is a short cut to use resource objects without a process
        wb = workbench.WorkBench('No Process: Testing only')

        ### Create a persistence_technology resource - for cassandra a CassandraCluster object
        persistence_technology_repository, cassandra_cluster  = wb.init_repository(cassandra_cluster_type)

        # Set only one host and port in the host list for now
        cas_host = cassandra_cluster.hosts.add()
        #cas_host.host = 'amoeba.ucsd.edu'
        #cas_host.host = 'localhost'
        cas_host.host = 'ec2-204-236-159-249.us-west-1.compute.amazonaws.com'
        cas_host.port = 9160

        ### Create a Persistent Archive resource - for cassandra a Cassandra KeySpace object
        persistent_archive_repository, cassandra_keyspace  = wb.init_repository(cassandra_keyspace_type)
        # only the name of the keyspace is required
        cassandra_keyspace.name = 'StoreTestKeyspace'
        #cassandra_keyspace.name = 'Keyspace1'

        ### Create a Credentials resource - for cassandra a SimplePassword object
        cache_repository, simple_password  = wb.init_repository(simple_password_type)
        # only the name of the column family is required
        simple_password.username = 'ooiuser'
        simple_password.password = 'oceans11'

        ### Create a Cache resource - for Cassandra a ColumnFamily object

        cache_repository, column_family  = wb.init_repository(column_family_type)
        # only the name of the column family is required
        column_family.name = 'TestCF'

        self.cache = column_family
        self.cache_repository = cache_repository
        column = cache_repository.create_object(columndef_type)
        #column_repository, column  = wb.init_repository(columndef_type) # This is wrong...
        column.column_name = "state"
        column.validation_class = 'org.apache.cassandra.db.marshal.UTF8Type'
        #IndexType.KEYS is 0, and IndexType is an enum
        column.index_type = 0
        column.index_name = 'stateIndex'
        self.cache.column_metadata.add()
        self.cache.column_metadata[0] = column


        store = cassandra.CassandraIndexedStore(cassandra_cluster, \
                                                cassandra_keyspace, \
                                                simple_password, \
                                                column_family)

        store.initialize()
        store.activate()


        return defer.succeed(store)


    @defer.inlineCallbacks
    def tearDown(self):
        yield self.ds.terminate()<|MERGE_RESOLUTION|>--- conflicted
+++ resolved
@@ -184,27 +184,7 @@
         try:
             yield self.ds.terminate()
         except Exception, ex:
-<<<<<<< HEAD
             log.info("Exception raised in tearDown %s" % (ex,))
-
-class BootstrapIndexedStoreTest(IStoreTest):
-
-    @itv(CONF)
-    def _setup_backend(self):
-        store = CassandraIndexedStoreBootstrap("ooiuser", "oceans11")
-        store.initialize()
-        store.activate()
-        return defer.succeed(store)
-
-    @defer.inlineCallbacks
-    def tearDown(self):
-        try:
-            yield self.ds.terminate()
-        except Exception, ex:
-            log.info("Exception raised in tearDown %s" % (ex,))
-=======
-            log.info("Exception raised in tearDown %s" % (ex,))    
->>>>>>> 0a1d3bec
 
 
 class CassandraStoreTest(IStoreTest):
@@ -282,15 +262,12 @@
 
         return defer.succeed(ds)
 
-<<<<<<< HEAD
-=======
     def tearDown(self):
 
         store.IndexStore.kvs.clear()
         store.IndexStore.indices.clear()
 
 
->>>>>>> 0a1d3bec
     @defer.inlineCallbacks
     def test_get_query_attributes(self):
         attrs = yield self.ds.get_query_attributes()
