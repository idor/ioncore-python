--- conflicted
+++ resolved
@@ -21,7 +21,10 @@
 from ion.resources import coi_resource_descriptions
 from ion.core.object import object_utils
 from ion.core.messaging.message_client import MessageClient
-<<<<<<< HEAD
+
+from ion.util.itv_decorator import itv
+
+CONF = ioninit.config(__name__)
 
 IDENTITY_TYPE = object_utils.create_type_identifier(object_id=1401, version=1)
 """
@@ -37,10 +40,26 @@
    optional string subject=1;
    optional string certificate=2;
    optional string rsa_private_key=3;
-   optional string dispatcher_queue=4
-   optional string email=5
+   optional string dispatcher_queue=4;
+   optional string email=5;
+   optional string life_cycle_state=6;
 }
 """""
+
+USER_OOIID_TYPE = object_utils.create_type_identifier(object_id=1403, version=1)
+"""
+from ion-object-definitions/net/ooici/services/coi/identity/identity_management.proto
+message UserOoiId {
+   enum _MessageTypeIdentifier {
+       _ID = 1403;
+       _VERSION = 1;
+   }
+
+   // objects in a protofile are called messages
+
+   optional string ooi_id=1;
+}
+"""
 
 RESOURCE_CFG_REQUEST_TYPE = object_utils.create_type_identifier(object_id=10, version=1)
 """
@@ -58,61 +77,6 @@
     optional net.ooici.core.link.CASRef configuration = 2;
 """
 
-=======
-from ion.util.itv_decorator import itv
-
-CONF = ioninit.config(__name__)
-
-IDENTITY_TYPE = object_utils.create_type_identifier(object_id=1401, version=1)
-"""
-from ion-object-definitions/net/ooici/services/coi/identity/identity_management.proto
-message UserIdentity {
-   enum _MessageTypeIdentifier {
-       _ID = 1401;
-       _VERSION = 1;
-   }
-
-   // objects in a protofile are called messages
-
-   optional string subject=1;
-   optional string certificate=2;
-   optional string rsa_private_key=3;
-   optional string dispatcher_queue=4
-   optional string email=5
-}
-"""""
-
-USER_OOIID_TYPE = object_utils.create_type_identifier(object_id=1403, version=1)
-"""
-message UserOoiId {
-   enum _MessageTypeIdentifier {
-       _ID = 1403;
-       _VERSION = 1;
-   }
-
-   // objects in a protofile are called messages
-
-   optional string ooi_id=1;
-}
-"""
-
-RESOURCE_CFG_REQUEST_TYPE = object_utils.create_type_identifier(object_id=10, version=1)
-"""
-from ion-object-definitions/net/ooici/core/message/resource_request.proto
-message ResourceConfigurationRequest{
-    enum _MessageTypeIdentifier {
-      _ID = 10;
-      _VERSION = 1;
-    }
-    
-    // The identifier for the resource to configure
-    optional net.ooici.core.link.CASRef resource_reference = 1;
-
-    // The desired configuration object
-    optional net.ooici.core.link.CASRef configuration = 2;
-"""
-
->>>>>>> 0691c811
 RESOURCE_CFG_RESPONSE_TYPE = object_utils.create_type_identifier(object_id=12, version=1)
 """
 from ion-object-definitions/net/ooici/core/message/resource_request.proto
@@ -135,11 +99,7 @@
 
 class IdentityRegistryClientTest(IonTestCase):
     """
-<<<<<<< HEAD
-    Testing client class of Identity Registry
-=======
     Integration testing client class of Identity Registry
->>>>>>> 0691c811
     """
 
     @defer.inlineCallbacks
@@ -153,10 +113,7 @@
         sup = yield self._spawn_processes(services)
 
         self.irc = IdentityRegistryClient(proc=sup)
-<<<<<<< HEAD
         self.mc = MessageClient(proc=self.test_sup)
-=======
->>>>>>> 0691c811
         
         # initialize the user
         self.user_subject = "/DC=org/DC=cilogon/C=US/O=ProtectNetwork/CN=Roger Unwin A254"
@@ -211,47 +168,22 @@
     @defer.inlineCallbacks
     def tearDown(self):
         yield self._stop_container()
-<<<<<<< HEAD
-=======
 
 
     #@itv(CONF)
     @defer.inlineCallbacks
     def test_identity_registry(self):
->>>>>>> 0691c811
-
-        # Create a message client
-        message_client = MessageClient(proc=self.test_sup)
-
-<<<<<<< HEAD
-    @defer.inlineCallbacks
-    def test_identity_registry(self):
 
         # test that user is not yet registered
         found = yield self.irc.is_user_registered(self.user_certificate, self.user_rsa_private_key)
         self.assertEqual(found, False)
         
-        # Register a user
-        Request = yield self.mc.create_instance(RESOURCE_CFG_REQUEST_TYPE, MessageName='IR register_user request')
-        Request.configuration = Request.CreateObject(IDENTITY_TYPE)
-        Request.configuration.certificate = self.user_certificate
-        Request.configuration.rsa_private_key = self.user_rsa_private_key
-        ooi_id1 = yield self.irc.register_user(Request)
-        log.debug('OOI_ID1 = ' + ooi_id1)
-        
-        # Verify we can find it.
-=======
         # build GPB for test case user
-        IdentityRequest = yield message_client.create_instance(RESOURCE_CFG_REQUEST_TYPE, MessageName='IR register_user request')
+        IdentityRequest = yield self.mc.create_instance(RESOURCE_CFG_REQUEST_TYPE, MessageName='IR register_user request')
         IdentityRequest.configuration = IdentityRequest.CreateObject(IDENTITY_TYPE)
         IdentityRequest.configuration.certificate = self.user_certificate
         IdentityRequest.configuration.rsa_private_key = self.user_rsa_private_key
 
-        # test that user is not yet registered
-        log.info("testing for finding unregistered user")
-        found = yield self.irc.is_user_registered(self.user_certificate, self.user_rsa_private_key)
-        self.assertEqual(found, False)
-        
         # test that user is not found
         log.info("testing for user not found")
         try:
@@ -272,38 +204,9 @@
         
         # Verify we can find it.
         log.info("testing for finding registered user")
->>>>>>> 0691c811
         found = yield self.irc.is_user_registered(self.user_certificate, self.user_rsa_private_key)
         self.assertEqual(found, True)
         
-        # reset them to test authenticate
-<<<<<<< HEAD
-        ooi_id2 = yield self.irc.authenticate_user(self.user_certificate, self.user_rsa_private_key)
-        log.debug('OOI_ID2 = ' + ooi_id2)
-        self.assertEqual(ooi_id1, ooi_id2)
-        
-        # load the user back
-        user1 = yield self.irc.get_user(ooi_id1)
-              
-        # Test that we got a Person back
-        self.assertNotEqual(user1, None)
-
-        self.assertEqual(user1['subject'], "/DC=org/DC=cilogon/C=US/O=ProtectNetwork/CN=Roger Unwin A254")
-
-        # Test the ooi_id was properly set within the Person object
-        self.assertEqual(user1['ooi_id'], ooi_id1)
-        
-        # Test for user not found handled properly.
-        bogus_ooi_id = "bogus-ooi_id"
-        result = yield self.irc.get_user(bogus_ooi_id)
-        self.assertEqual(result.MessageResponseCode, result.ResponseCodes.NOT_FOUND)
-
-        # Test that updates work
-        user1['user_cert'] = self.user_certificate + "\nA Small Change"
-        ooi_id2 = yield self.irc.update_user(user1)
-        user2 = yield self.irc.get_user(ooi_id2)
-        self.assertEqual(user2['user_cert'], self.user_certificate + "\nA Small Change")
-=======
         log.info("testing authentication")
         try:
             ooi_id2 = yield self.irc.authenticate_user(IdentityRequest)
@@ -314,7 +217,7 @@
         
         # load the user back
         log.info("testing get_user")
-        OoiIdRequest = yield message_client.create_instance(RESOURCE_CFG_REQUEST_TYPE, MessageName='IR get_user request')
+        OoiIdRequest = yield self.mc.create_instance(RESOURCE_CFG_REQUEST_TYPE, MessageName='IR get_user request')
         OoiIdRequest.configuration = IdentityRequest.CreateObject(USER_OOIID_TYPE)
         OoiIdRequest.configuration.ooi_id = ooi_id1
         try:
@@ -340,7 +243,6 @@
             self.fail("update_user failed for user %s"%IdentityRequest.configuration.subject)
         user2 = yield self.irc.get_user(OoiIdRequest)
         self.assertEqual(user2.resource_reference.certificate, self.user_certificate + "\nA Small Change")
->>>>>>> 0691c811
        
         # Test if we can find the user we have stuffed in.
         user_description = coi_resource_descriptions.IdentityResource()
@@ -352,15 +254,6 @@
         #self.assertEqual("/DC=org/DC=cilogon/C=US/O=ProtectNetwork/CN=Roger Unwin A254 CHANGED", users1[0].subject)
              
         # Test if we can set the life cycle state
-<<<<<<< HEAD
-        self.assertEqual(str(user1['lifecycle']), 'New') # Should start as new
-
-        ooi_id = user1['ooi_id']
-
-        result = yield self.irc.set_identity_lcstate_retired(ooi_id) # Wishful thinking Roger!
-        user2 = yield self.irc.get_user(ooi_id)
-        self.assertEqual(str(user2['lifecycle']), 'Retired') # Should be retired now
-=======
         result = yield self.irc.set_identity_lcstate_retired(ooi_id1) # Wishful thinking Roger!
         try:
             user2 = yield self.irc.get_user(OoiIdRequest)
@@ -375,4 +268,3 @@
             self.fail("get_user found an unregistered user")
         except ReceivedApplicationError, ex:
             self.assertEqual(ex.msg_content.MessageResponseCode, IdentityRequest.ResponseCodes.NOT_FOUND)
->>>>>>> 0691c811
