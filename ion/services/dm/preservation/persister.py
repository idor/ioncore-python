--- conflicted
+++ resolved
@@ -108,15 +108,9 @@
 
 
         # Later - these will be sent to a historical log for the dataset...
-<<<<<<< HEAD
-        notification = datamessage.notification
-        timestamp = datamessage.timestamp
-
-=======
         #notification = datamessage.notification
         #timestamp = datamessage.timestamp
         
->>>>>>> e139e33a
 
     def _create_nca_configfile(self,base_name):
         """
