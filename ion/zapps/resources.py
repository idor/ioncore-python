--- conflicted
+++ resolved
@@ -33,15 +33,6 @@
          'class':'ResourceRegistryService',
          'spawnargs':{'datastore_service':'datastore'}}
         ]
-<<<<<<< HEAD
-    
-    print '/////////////////////////////////////'
-    print args
-    print kwargs
-    print '/////////////////////////////////////'
-
-=======
->>>>>>> 200c2420
 
     appsup_desc = ProcessDesc(name='app-supervisor-'+app_definition.name,
                               module=app_supervisor.__name__,
