#!/usr/bin/env python

"""
@file ion/services/dm/scheduler/scheduler_service.py
@date 9/21/10
@author Paul Hubbard
@package ion.services.dm.scheduler.service Implementation of the scheduler
"""
import time
from ion.core.data.store import IndexStore, Query
from ion.core.exception import ApplicationError
from ion.core.object.gpb_wrapper import StructureElement
from ion.core.object.repository import ObjectContainer

import ion.util.ionlog
log = ion.util.ionlog.getLogger(__name__)
from twisted.internet import defer, reactor
import re
from uuid import uuid4

from ion.core.data import cassandra, store
from ion.core.process.process import ProcessFactory
from ion.core.process.service_process import ServiceProcess, ServiceClient
from ion.services.coi.attributestore import AttributeStoreClient
from ion.core.messaging.message_client import MessageClient
from ion.core.object import object_utils
from ion.services.dm.distribution.events import TriggerEventPublisher, ScheduleEventPublisher
from ion.core.data.storage_configuration_utility import get_cassandra_configuration, STORAGE_PROVIDER, PERSISTENT_ARCHIVE

import ion.util.procutils as pu

# get configuration
from ion.core import ioninit
CONF = ioninit.config(__name__)

# constants from https://confluence.oceanobservatories.org/display/syseng/Scheduler+Events
# import these and use them to schedule your events, they should be in the "desired origin" field
SCHEDULE_TYPE_PERFORM_INGESTION_UPDATE="1001"

ADDTASK_REQ_TYPE  = object_utils.create_type_identifier(object_id=2601, version=1)
"""
message AddTaskRequest {
    enum _MessageTypeIdentifier {
      _ID = 2601;
      _VERSION = 1;
    }

    // desired_origin is where the event notification will originate from
    //   this is not required to be sent... one will be generated if not
    // interval is seconds between messages
<<<<<<< HEAD
    // payload is string

    optional string desired_origin    = 1;
    optional uint64 interval_seconds  = 2;
    optional string payload           = 3;

    //these are actually optional: epoch times for start/end
    //optional uint64 time_start_unix   = 4;
    //optional uint64 time_end_unix     = 5;
=======
    // payload is ref to some GPB

    optional string desired_origin              = 1;
    optional uint64 interval_seconds            = 2;
    optional sint64 start_time                  = 3;        // format:UNIX epoch, in ms, can be unset, will use current time
    optional sint64 end_time                    = 4;        // format:UNIX epoch, in ms, can be unset
    optional string user_id                     = 5;
    optional net.ooici.core.link.CASRef payload = 6;
>>>>>>> 7ae55477
}

"""

ADDTASK_RSP_TYPE  = object_utils.create_type_identifier(object_id=2602, version=1)
"""
message AddTaskResponse {
    enum _MessageTypeIdentifier {
      _ID = 2602;
      _VERSION = 1;
    }

    // the string guid
    // the origin  is where the event notifications will come from

    optional string task_id = 1;
    optional string origin  = 2;
}

"""


RMTASK_REQ_TYPE   = object_utils.create_type_identifier(object_id=2603, version=1)
"""
message RmTaskRequest {
    enum _MessageTypeIdentifier {
      _ID = 2603;
      _VERSION = 1;
    }

    // task id is GUID
    optional string task_id = 1;

}
"""

RMTASK_RSP_TYPE   = object_utils.create_type_identifier(object_id=2604, version=1)


QUERYTASK_REQ_TYPE   = object_utils.create_type_identifier(object_id=2605, version=1)
"""
message QueryTaskRequest {
    enum _MessageTypeIdentifier {
      _ID = 2605;
      _VERSION = 1;
    }

    optional string task_regex = 1;

}
"""

QUERYTASK_RSP_TYPE   = object_utils.create_type_identifier(object_id=2606, version=1)
"""
message QueryTaskResponse {
    enum _MessageTypeIdentifier {
      _ID = 2606;
      _VERSION = 1;
    }

    // can be an empty list
    repeated string task_ids = 1;

}
"""

class SchedulerError(ApplicationError):
    """
    Raised when invalid params are passed to an op on the scheduler.
    """
    pass


class SchedulerService(ServiceProcess):
    """
    First pass at a message-based cron service, where you register a send-to address,
    interval and payload, and the scheduler will message you when the timer expires.
    @note this will be subsumed into CEI at some point; consider this a prototype.
    """
    # Declaration of service
    declare = ServiceProcess.service_declare(name='scheduler',
                                          version='0.1.1',
                                          dependencies=['attributestore'])

    INDICES = ['task_id',
               'desired_origin',
               'interval_seconds',
               'payload',
               'user_id',
               'constant',
               'start_time',
               'end_time'
               ]

    COLUMN_FAMILY = "scheduler"

    class SchedulerIndexStore(IndexStore):
        """
        Specifically derived IndexStore for scheduler use.
        We do NOT want to use class variables for storage, we want fresh copies
        on every instance.
        """
        def __init__(self, *args, **kwargs):
            self.kvs = {}
            self.indices = {}

            IndexStore.__init__(self, *args, **kwargs)

    def __init__(self, *args, **kwargs):
        ServiceProcess.__init__(self, *args, **kwargs)

        index_store_class_name = self.spawn_args.get('index_store_class', CONF.getValue('index_store_class', default=None))
        if index_store_class_name is not None:
            self.index_store_class = pu.get_class(index_store_class_name)
        else:
            self.index_store_class = self.SchedulerIndexStore

        assert store.IIndexStore.implementedBy(self.index_store_class), \
            'The back end class for the index store passed to the scheduler service does not implement the required IIndexStore interface.'

        if issubclass(self.index_store_class, cassandra.CassandraIndexedStore):
            self._username = self.spawn_args.get("username", CONF.getValue("username", None))
            self._password = self.spawn_args.get("password", CONF.getValue("password", None))
            self._storage_provider = self.spawn_args.get("storage_provider", CONF.getValue("storage_provider", {}))
            self._keyspace = self.spawn_args.get("keyspace", CONF.getValue("keyspace", ioninit.sys_name))   # use sysname as default

            if self._storage_provider is not None and not self._storage_provider.has_key("host"):
                log.warn("Storage provider provided but no host set, using localhost")
                self._storage_provider['host'] = 'localhost'
            if self._storage_provider is not None and not self._storage_provider.has_key("port"):
                log.warn("Storage provider provided but no port set, using default of 9160")
                self._storage_provider['port'] = 9160

        # Get the configuration for cassandra - may or may not be used depending on the backend class
        #self._storage_conf = get_cassandra_configuration()

        self.mc = MessageClient(proc=self)

        # maps task_ids to IDelayedCall objects, popped off when callback is called, used to cancel tasks
        self._callback_tasks = {}

        # will move pub through the lifecycle states with the service
        self.pub = ScheduleEventPublisher(process=self)
        self.add_life_cycle_object(self.pub)

    @defer.inlineCallbacks
    def slc_init(self):
        if issubclass(self.index_store_class, cassandra.CassandraIndexedStore):
            log.info("Instantiating Cassandra Index Store")

            self.scheduled_events = self.index_store_class(self._username, self._password, self._storage_provider, self._keyspace, self.COLUMN_FAMILY)

            yield self.register_life_cycle_object(self.scheduled_events)
        else:
            self.scheduled_events = self.index_store_class(self, indices=self.INDICES)

        log.info('SLC_INIT Association Service: index store class - %s' % self.index_store_class)

    @defer.inlineCallbacks
    def slc_activate(self):
        # get all items from the store
        query = Query()
        query.add_predicate_eq('constant', '1')
        rows = yield self.scheduled_events.query(query)

        for task_id, tdef in rows.iteritems():
            log.debug("slc_activate: scheduling %s" % task_id)
            self._schedule_event(int(tdef['start_time']), int(tdef['interval_seconds']), task_id)

    def slc_terminate(self):
        """
        Called before terminate, this is a good place to tear down the AS and jobs.
        @todo iterate over the list
        foreach task in op_query:
          rm_task(task)
        """
        for k, v in self._callback_tasks.iteritems():
            v.cancel()

    def _schedule_event(self, starttime, interval, task_id):
        """
        Helper method to schedule and record a callback in the service.
        Used by op_add_task and on startup.

        @param  starttime   The time to start the callbacks. This is used with the interval to calculate the
                            first callback. If None is specified, will use now. Note: the first callback to
                            occur will not happen immediatly, it will be after the first interval has elapsed,
                            whether starttime is specified or not. This parameter should be specified in UNIX
                            epoch format, in ms. You will have to conver the output from time.time() in Python.
        @param  interval    The interval to trigger scheduler events, in seconds.
        @param  task_id     The task_id to trigger.
        """
        assert interval and task_id and interval > 0
        curtime = int(round(time.time() * 1000))
        starttime = starttime or curtime

        # determine first callback time
        diff = curtime - starttime
        if diff > 0:
            # we started a while ago, so just find what is remaining of the interval from now
            lefttimems = diff % (interval * 1000)
            calctime = interval - int(lefttimems / 1000)
        else:
            # start time is in THE FUTURE
            calctime = 0 - int(diff/1000) + interval

        log.debug("_schedule_event: calculated next callback time of %d" % calctime)

        ccl = reactor.callLater(calctime, self._send_and_reschedule, task_id)
        self._callback_tasks[task_id] = ccl

    @defer.inlineCallbacks
    def op_add_task(self, content, headers, msg):
        """
        @brief Add a new task to the crontab. Interval is in seconds.
        @param content Message payload, must be a GPB #2601
        @param headers Ignored here
        @param msg Ignored here
        @retval reply_ok or reply_err
        """
        try:
            task_id         = content.task_id or str(uuid4())
            msg_interval    = content.interval_seconds
            desired_origin  = content.desired_origin
            if content.IsFieldSet('start_time'):
                starttime = content.start_time
            else:
                starttime = None
            if content.IsFieldSet('payload'):
                # extract, serialize
                payload = content.Repository.index_hash[content.payload.MyId].serialize()
            else:
                payload = None
            if content.IsFieldSet('end_time'):
                log.warn("Scheduler does not handle end_time yet!")
                endtime = content.end_time
            else:
                endtime = None
            if content.IsFieldSet('user_id'):
                user_id = content.user_id
            else:
                user_id = ''

        except KeyError, ke:
            log.exception('Required keys in op_add_task content not found!')
            raise SchedulerError(str(ke))

        log.debug('AddTask: about to add task %s' % task_id)

        resp = yield self.mc.create_instance(ADDTASK_RSP_TYPE)

        # check to see if the task_id already exists in the store
        existing_task = yield self.scheduled_events.get(task_id)
        if existing_task is not None:
            log.warn("Already have task with id %s scheduled." % task_id)
            resp.duplicate = True
            yield self.reply_ok(msg, resp)
            defer.returnValue(None)

        #create the response: task_id and actual origin
        resp.task_id    = task_id
        resp.origin     = desired_origin

        # extract content of message
        self.scheduled_events.put(task_id,
                                  task_id,  # ok to use for value? seems kind of silly
                                  index_attributes={'task_id': task_id,
                                                    'constant': '1',    # used for being able to pull all tasks
                                                    'user_id': user_id,
                                                    'start_time': str(starttime),
                                                    'end_time': str(endtime),
                                                    'interval_seconds': str(msg_interval),
                                                    'desired_origin': desired_origin,
                                                    'payload': payload})

        # Now that task is stored into registry, add to messaging callback
        log.debug('Adding task to scheduler')

        self._schedule_event(starttime, msg_interval, task_id)

        log.debug('Add completed OK')

        yield self.reply_ok(msg, resp)

    @defer.inlineCallbacks
    def op_rm_task(self, content, headers, msg):
        """
        Remove a task from the list/store. Will be dropped from the reactor
        when the timer fires and _send_and_reschedule checks the registry.
        """
        task_id = content.task_id

        if not task_id:
            err = 'required argument task_id not found in message'
            log.error(err)
            self.reply_err(msg, {'value': err})
            return

        # if the task is active, remove it
        if self._callback_tasks.has_key(task_id):
            self._callback_tasks[task_id].cancel()
            del self._callback_tasks[task_id]

        log.debug('Removing task_id %s from store...' % task_id)
        self.scheduled_events.remove(task_id)

        resp = yield self.mc.create_instance(RMTASK_RSP_TYPE)
        resp.value = 'OK'

        log.debug('Removal completed')
        yield self.reply_ok(msg, resp)

    ##################################################
    # Internal methods

    @defer.inlineCallbacks
    def _send_and_reschedule(self, task_id):
        """
        Check to see if we're still in the store - if not, we've been removed
        and should abort the run.
        """
        log.debug('Worker activated for task %s' % task_id)

        q = Query()
        q.add_predicate_eq('task_id', task_id)

        tdefs = yield self.scheduled_events.query(q)
        assert len(tdefs) == 1

        tdef = tdefs.values()[0]

        # pop callback object off of scheduled items
        assert self._callback_tasks.has_key(task_id)
        del self._callback_tasks[task_id]

        # deserialize and objectify payload
        log.debug('Time to send to "%s", id "%s"' % (tdef['desired_origin'], task_id))

        msg = yield self.pub.create_event(origin=tdef['desired_origin'],
                                          task_id=tdef['task_id'],
                                          user_id=tdef['user_id'])

        se = StructureElement.parse_structure_element(tdef['payload'])
        payload = msg.Repository._load_element(se)
        msg.Repository.index_hash[payload.MyId]=se

        msg.additional_data.payload = payload
        yield self.pub.publish_event(msg, origin=tdef['desired_origin'])

        log.debug('Send completed, rescheduling %s' % task_id)

        # start time of None is fine, we just happened so we can be sure interval_seconds is just about right
        self._schedule_event(None, int(tdef['interval_seconds']), task_id)

        """
        Update last-invoked timestamp in registry
        @bug This code is commented out as it causes a run-time race condition with op_rm_task -
        splitting the read and this write fails quite often.

#        log.debug('Updating last-run time')
#        tdef['last_run'] = time.time()
#        self.store.put(task_id, tdef)
        """
<<<<<<< HEAD

        log.debug('Task %s rescheduled for %f seconds OK' % (task_id, tdef['interval_seconds']))
=======
        log.debug('Task %s rescheduled for %s seconds OK' % (task_id, tdef['interval_seconds']))
>>>>>>> 7ae55477

class SchedulerServiceClient(ServiceClient):
    """
    Client class for the SchedulerService, simple muster/send/reply.
    """
    def __init__(self, proc=None, **kwargs):
        if not 'targetname' in kwargs:
            kwargs['targetname'] = 'scheduler'
        ServiceClient.__init__(self, proc, **kwargs)
        self.mc = MessageClient(proc=proc)

    @defer.inlineCallbacks
    def add_task(self, msg):
        """
        @brief Add a recurring task to the scheduler
        @param msg protocol buffer
        @GPB(Input,2601,1)
        @GPB(Output,2602,1)
        @retval Task ID and origin
        """
        yield self._check_init()

        (ret, heads, message) = yield self.rpc_send('add_task', msg)
        defer.returnValue(ret)


    @defer.inlineCallbacks
    def rm_task(self, msg):
        """
        @brief Remove a task from the scheduler
        @note If using cassandra, writes are delayed
        @param msg protocol buffer
        @GPB(Input,2603,1)
        @GPB(Output,2604,1)
        @retval OK or error
        """
        #log.info("In SchedulerServiceClient: rm_task")
        yield self._check_init()

        (ret, heads, message) = yield self.rpc_send('rm_task', msg)
        defer.returnValue(ret)

# Spawn of the process using the module name
factory = ProcessFactory(SchedulerService)<|MERGE_RESOLUTION|>--- conflicted
+++ resolved
@@ -48,17 +48,6 @@
     // desired_origin is where the event notification will originate from
     //   this is not required to be sent... one will be generated if not
     // interval is seconds between messages
-<<<<<<< HEAD
-    // payload is string
-
-    optional string desired_origin    = 1;
-    optional uint64 interval_seconds  = 2;
-    optional string payload           = 3;
-
-    //these are actually optional: epoch times for start/end
-    //optional uint64 time_start_unix   = 4;
-    //optional uint64 time_end_unix     = 5;
-=======
     // payload is ref to some GPB
 
     optional string desired_origin              = 1;
@@ -67,7 +56,6 @@
     optional sint64 end_time                    = 4;        // format:UNIX epoch, in ms, can be unset
     optional string user_id                     = 5;
     optional net.ooici.core.link.CASRef payload = 6;
->>>>>>> 7ae55477
 }
 
 """
@@ -431,12 +419,7 @@
 #        tdef['last_run'] = time.time()
 #        self.store.put(task_id, tdef)
         """
-<<<<<<< HEAD
-
-        log.debug('Task %s rescheduled for %f seconds OK' % (task_id, tdef['interval_seconds']))
-=======
         log.debug('Task %s rescheduled for %s seconds OK' % (task_id, tdef['interval_seconds']))
->>>>>>> 7ae55477
 
 class SchedulerServiceClient(ServiceClient):
     """
