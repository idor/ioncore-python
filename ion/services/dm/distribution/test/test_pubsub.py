#!/usr/bin/env python

"""
@file ion/services/dm/distribution/test/test_pubsub.py
@author Paul Hubbard
@test ion.services.dm.distribution.pubsub_service Test suite for revised pubsub code
"""

import ion.util.ionlog
from twisted.internet import defer

from ion.services.dm.distribution.pubsub_service import PubSubClient
#from ion.services.dm.distribution.publisher_subscriber import Subscriber
from ion.test.iontest import IonTestCase
from twisted.trial import unittest
from ion.util.procutils import asleep
from ion.core import ioninit

from ion.core.object import object_utils
from ion.core.messaging.message_client import MessageClient


from ion.util.itv_decorator import itv

log = ion.util.ionlog.getLogger(__name__)
CONF = ioninit.config(__name__)

# Message types
#XS_TYPE = object_utils.create_type_identifier(object_id=2313, version=1)

class PST(IonTestCase):
    """
    New tests to match the updated code for R1C3
    """
    @defer.inlineCallbacks
    def setUp(self):
        self.timeout = 5
        services = [
            {
                'name':'pubsub_service',
                'module':'ion.services.dm.distribution.pubsub_service',
                'class':'PubSubService'
            },
            {
                'name':'ds1',
                'module':'ion.services.coi.datastore',
                'class':'DataStoreService',
                    'spawnargs':{'servicename':'datastore'}
            },
            {
                'name':'resource_registry1',
                'module':'ion.services.coi.resource_registry_beta.resource_registry',
                'class':'ResourceRegistryService',
                    'spawnargs':{'datastore_service':'datastore'}},
            {
                'name':'exchange_management',
                'module':'ion.services.coi.exchange.exchange_management',
                'class':'ExchangeManagementService',
            },

            ]
        yield self._start_container()
        self.sup = yield self._spawn_processes(services)
        self.psc = PubSubClient(self.sup)
        self.mc = MessageClient(proc=self.sup)

        self.xs_name = 'swapmeet'
        self.tt_name = 'science_data'
        self.topic_name = 'http://ooici.net:8001/coads.nc'

    @defer.inlineCallbacks
    def tearDown(self):
        yield self._shutdown_processes()
        yield self._stop_container()

    def test_start_stop(self):
        pass

<<<<<<< HEAD
    @defer.inlineCallbacks
    def test_xs_creation(self):
        # Try and create the 'swapmeet' exchange space

        msg = yield self.mc.create_instance(XS_TYPE)
        msg.exchange_space_name = self.xs_name

        xs_id = yield self.psc.declare_exchange_space(msg)

        self.failIf(len(xs_id.id_list) == 0)
        self.failIf(xs_id.id_list[0] == '')

    @defer.inlineCallbacks
    def test_bad_xs_creation(self):
        raise unittest.SkipTest('EMS doesnt do paramater validation yet')
        # Make sure it fails if you skip the argument

        msg = yield self.mc.create_instance(XS_TYPE)

        xs_id = yield self.psc.declare_exchange_space(msg)

        self.failIf(len(xs_id.id_list) > 0)

=======
#    @defer.inlineCallbacks
#    def test_xs_creation(self):
#        # Try and create the 'swapmeet' exchange space
#
#        msg = yield self.mc.create_instance(XS_TYPE)
#        msg.exchange_space_name = self.xs_name
#
#        xs_id = yield self.psc.declare_exchange_space(msg)
#
#        log.debug('XS create returns id' % str(xs_id))
#        self.failIf(xs_id == None)
#        self.failIf(xs_id == '')
>>>>>>> b047e784

    @itv(CONF)
    @defer.inlineCallbacks
    def test_topic_tree_creation(self):
        self.tt_id = yield self.psc.declare_topic_tree(self.xs_name, self.tt_name)
        self.failIf(self.tt_id is None)

    @itv(CONF)
    @defer.inlineCallbacks
    def test_bad_topic_tree_delete(self):
        rc = yield self.psc.undeclare_topic_tree('fubar')
        self.failIf(rc is None)

    @itv(CONF)
    @defer.inlineCallbacks
    def test_topic_tree_write_delete(self):
        tt_id = yield self.psc.declare_topic_tree(self.xs_name, 'fubar')
        self.failIf(tt_id is None)
        yield self.psc.undeclare_topic_tree(tt_id)

    @itv(CONF)
    @defer.inlineCallbacks
    def test_bad_topic_tree(self):
        raise unittest.SkipTest('Waiting for code')
        rc = yield self.psc.declare_topic_tree(None, None)
        self.failIf(rc is not None)

    @itv(CONF)
    @defer.inlineCallbacks
    def test_tt_create_and_query(self):
        raise unittest.SkipTest('Waiting for code')
        # create a topic tree, query to look for it
        tt_id = yield self.psc.declare_topic_tree(self.xs_name, self.tt_name)
        self.failIf(tt_id is None)
        rc = yield self.psc.query_topic_trees(self.tt_name)
        self.failIf(rc is None)

    @itv(CONF)
    @defer.inlineCallbacks
    def test_tt_crud(self):
        raise unittest.SkipTest('Waiting for code')
        # Test create/query/rm/query on topic trees
        tt_id = yield self.psc.declare_topic_tree(self.xs_name, self.tt_name)
        tt_list = yield self.psc.query_topic_trees(self.tt_name)
        self.failIf(tt_list is None)
        rc = yield self.psc.undeclare_topic_tree(tt_id)
        self.failIf(rc is None)
        rc = yield self.psc.query_topic_trees('.+')
        self.failIf(rc is None)
        self.failIf(len(rc) > 0)

    @itv(CONF)
    @defer.inlineCallbacks
    def test_define_topic(self):
        tt_id = 'fake_topic_id'
        topic_id = yield self.psc.define_topic(tt_id, self.topic_name)
        # Verify that it was created
        self.failIf(topic_id is None)

    @itv(CONF)
    @defer.inlineCallbacks
    def test_topics(self):
        raise unittest.SkipTest('Waiting for code')
        tt_id = yield self.psc.declare_topic_tree(self.xs_name, self.tt_name)
        topic_id = yield self.psc.define_topic(tt_id, self.topic_name)
        # Verify that it was created
        self.failIf(topic_id is None)
        rc = yield self.psc.query_topics(self.tt_name, '.+')
        self.failIf(rc is None)
        self.failIf(len(rc) < 1)

    @itv(CONF)
    @defer.inlineCallbacks
    def test_define_publisher(self):
        raise unittest.SkipTest('Waiting for code')
        tt_id = yield self.psc.declare_topic_tree(self.xs_name, self.tt_name)
        topic_id = yield self.psc.define_topic(tt_id, self.topic_name)
        pid = yield self.psc.define_publisher(tt_id, topic_id, 'phubbard')
        self.failIf(pid is None)

    @itv(CONF)
    def test_subscribe(self):
        raise unittest.SkipTest('Waiting for code')
        # @todo Create publisher, send data, verify receipt a la scheduler test code
        #sub = Subscriber('fake', process=self.sup)
        pass
<|MERGE_RESOLUTION|>--- conflicted
+++ resolved
@@ -76,7 +76,6 @@
     def test_start_stop(self):
         pass
 
-<<<<<<< HEAD
     @defer.inlineCallbacks
     def test_xs_creation(self):
         # Try and create the 'swapmeet' exchange space
@@ -99,21 +98,6 @@
         xs_id = yield self.psc.declare_exchange_space(msg)
 
         self.failIf(len(xs_id.id_list) > 0)
-
-=======
-#    @defer.inlineCallbacks
-#    def test_xs_creation(self):
-#        # Try and create the 'swapmeet' exchange space
-#
-#        msg = yield self.mc.create_instance(XS_TYPE)
-#        msg.exchange_space_name = self.xs_name
-#
-#        xs_id = yield self.psc.declare_exchange_space(msg)
-#
-#        log.debug('XS create returns id' % str(xs_id))
-#        self.failIf(xs_id == None)
-#        self.failIf(xs_id == '')
->>>>>>> b047e784
 
     @itv(CONF)
     @defer.inlineCallbacks
