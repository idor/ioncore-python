--- conflicted
+++ resolved
@@ -16,11 +16,7 @@
 class ConversationRole(StateObject):
     """
     @brief A conversation as seen from one participant (=role binding).
-<<<<<<< HEAD
         Encapsulates a FSM that keeps track of the state of the conversation
-=======
-        Encapsulates an FSM that keeps track of the state of the conversation
->>>>>>> 3c5cfb4c
         of the participant.
     """
     def __init__(self):
@@ -30,11 +26,6 @@
         self._so_set_fsm(fsm)
 
 class Conversation(DataObject):
-<<<<<<< HEAD
-=======
-    """An instance of a conversation type. Identifies the entities by name
-    that bind to roles.
->>>>>>> 3c5cfb4c
     """
     @brief An instance of a conversation type. Identifies the entities by name
     that bind to roles.
@@ -52,24 +43,14 @@
         self.convType = convType
 
 class ConversationType(DataObject):
-<<<<<<< HEAD
-=======
-    """Represents a conversation type. Also known as protocol, interaction
-    pattern, session type.
->>>>>>> 3c5cfb4c
     """
     @brief Represents a conversation type. Also known as protocol, interaction
     pattern, session type.
     """
 
     def __init__(self, name=None, id=None, roles=None, spec=None, desc=None):
-<<<<<<< HEAD
         """
         @brief Initializes the core attributes of a conversation type.
-=======
-        """Initializes the core attributes of a conversation type.
->>>>>>> 3c5cfb4c
-
         @param name  Descriptive name of a conversation type
         @param id    Unique registry identifier of a conversation type
         @param roles List of interacting roles in an interaction pattern that
@@ -87,7 +68,6 @@
     """
     Represents a conversation type specification. Base class for specific
     specification languages, such as Scribble, MSC etc.
-<<<<<<< HEAD
     """
 
 class ConversationTypeFSMFactory(FSMFactory):
@@ -104,7 +84,4 @@
         """
         def action_target(fsm):
             return target(action, fsm)
-        return action_target
-=======
-    """
->>>>>>> 3c5cfb4c
+        return action_target