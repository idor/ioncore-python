#!/usr/bin/env python

"""
@file ion/services/coi/resource_registry/resource_registry.py
@author Michael Meisinger
@author David Stuebe
<<<<<<< HEAD
@author Dave Foster <dfoster@asascience.com>
@author Timothy LaRocque
=======
@author Tim LaRocque (client changes only)
>>>>>>> 0d338f7d
@brief service for registering resources

To test this with the Java CC!
> scripts/start-cc -h amoeba.ucsd.edu -a sysname=eoitest res/scripts/eoi_demo.py
"""

import time
import ion.util.ionlog
log = ion.util.ionlog.getLogger(__name__)
from twisted.internet import defer, reactor
from twisted.python import reflect

from ion.services.coi import datastore

from ion.core.object import gpb_wrapper

from net.ooici.services.coi import resource_framework_pb2
from net.ooici.core.type import type_pb2

from ion.core.process.process import ProcessFactory, Process
from ion.core.process.service_process import ServiceProcess, ServiceClient
import ion.util.procutils as pu

from ion.core.messaging.message_client import MessageClient
from ion.services.coi.resource_registry_beta.resource_client import \
    ResourceClient
from ion.services.dm.distribution.publisher_subscriber import Subscriber

from ion.core.exception import ApplicationError

# For testing - used in the client
from net.ooici.play import addressbook_pb2


from ion.core import ioninit
CONF = ioninit.config(__name__)

from ion.core.object import object_utils

person_type = object_utils.create_type_identifier(object_id=20001, version=1)
addresslink_type = object_utils.create_type_identifier(object_id=20003, version=1)
addressbook_type = object_utils.create_type_identifier(object_id=20002, version=1)

BEGIN_INGEST_TYPE = object_utils.create_type_identifier(object_id=2002, version=1)

class EOIIngestionError(ApplicationError):
    """
    An error occured during the begin_ingest op of EOIIngestionService.
    """
    pass

class EOIIngestionService(ServiceProcess):
    """
    Place holder to move data between EOI and the datastore
    """

    # Declaration of service
    declare = ServiceProcess.service_declare(name='eoi_ingest', version='0.1.0', dependencies=[])

    #TypeClassType = gpb_wrapper.get_type_from_obj(type_pb2.ObjectType())

    def __init__(self, *args, **kwargs):
        # Service class initializer. Basic config, but no yields allowed.
        
        #assert isinstance(backend, store.IStore)
        #self.backend = backend
        ServiceProcess.__init__(self, *args, **kwargs)

        self.push = self.workbench.push
        self.pull = self.workbench.pull
        self.fetch_linked_objects = self.workbench.fetch_linked_objects
        self.op_fetch_linked_objects = self.workbench.op_fetch_linked_objects
        self.fetch_linked_objects = self.workbench.fetch_linked_objects

        self._defer_ingest = defer.Deferred()       # waited on by op_ingest to signal end of ingestion

        log.info('ResourceRegistryService.__init__()')

    @defer.inlineCallbacks
    def op_ingest(self, content, headers, msg):
        """
        Push this dataset to the datastore
        """
        log.debug('op_ingest recieved content:'+ str(content))

       
        msg_repo = content.Repository
        
        result = yield self.push('datastore', msg_repo.repository_key)
        
        assert result.MessageResponseCode == result.ResponseCodes.OK, 'Push to datastore failed!'
        
        yield self.reply(msg, content=msg_repo.repository_key)
        


    @defer.inlineCallbacks
    def op_retrieve(self, content, headers, msg):
        """
        Return the root group of the dataset
        Content is the unique ID for a particular dataset
        """
        log.debug('op_retrieve: recieved content:'+ str(content))
        result = yield self.pull('datastore', str(content))
        
        assert result.MessageResponseCode == result.ResponseCodes.OK, 'Push to datastore failed!'
        
        repo = self.workbench.get_repository(content)
        
        head = yield repo.checkout('master')
        
        yield self.reply(msg, content=head)
        
        
    class IngestSubscriber(Subscriber):
        """
        Specially derived Subscriber that routes received messages into the ingest service's
        standard receive method, as if it is one of the process receivers.
        """
        @defer.inlineCallbacks
        def _receive_handler(self, content, msg):
            yield self._process.receive(content, msg)

    @defer.inlineCallbacks
    def op_begin_ingest(self, content, headers, msg):
        """
        Start the ingestion process by setting up neccessary
        """
        log.info('<<<---@@@ Incoming begin_ingest request with "Begin Ingest" message')
        log.debug("...Content:\t" + str(content))


        log.info('Setting up ingest topic for communication with a Dataset Agent: "%s"' % content.ds_ingest_topic)
        self._subscriber = self.IngestSubscriber(xp_name="magnet.topic",
                                                 binding_key=content.ds_ingest_topic,
                                                 process=self)
        yield self.register_life_cycle_object(self._subscriber) # move subscriber to active state

        def _timeout():
            # trigger execution to continue below with a False result
            log.info("Timed out in op_begin_ingest")
            self._defer_ingest.callback(False)

        log.info('Setting up ingest timeout with value: %i' % content.ingest_service_timeout)
        timeoutcb = reactor.callLater(content.ingest_service_timeout, _timeout)

        log.info('Notifying caller that ingest is ready by invoking RPC op_ingest_ready() using routing key: "%s"' % content.ready_routing_key)
<<<<<<< HEAD
        self.send(content.ready_routing_key, operation='ingest_ready', content=True)
        #yield self.rpc_send(content.ready_routing_key, operation='ingest_ready', content=True)

        log.info("Yielding in op_begin_ingest for receive loop to complete")
        ingest_res = yield self._defer_ingest    # wait for other commands to finish the actual ingestion

        # common cleanup

        # reset ingestion deferred so we can use it again
        self._defer_ingest = defer.Deferred()

        # remove subscriber, deactivate it
        self._registered_life_cycle_objects.remove(self._subscriber)
        yield self._subscriber.terminate()
        self._subscriber = None
=======
        
        # @todo: call op_ingest_ready() using ready_routing_key
        yield self.send(content.ready_routing_key, 'ingest_ready', None)
        
        log.info('ingest is sleeping...')
        
        # @todo: put a timeout here to fake the length of time to perform an ingest
        time.sleep(int(content.ingest_service_timeout / 1000))
        
        yield self.reply(msg, content={'topic':content.ds_ingest_topic})
>>>>>>> 0d338f7d

        if ingest_res:
            log.debug("Ingest succeeded, respond to original request")

            # we succeeded, cancel the timeout
            timeoutcb.cancel()

            # now reply ok to the original message
            yield self.reply_ok(msg, content={'topic':content.ds_ingest_topic})
        else:
            log.debug("Ingest failed, error back to original request")
            raise EOIIngestionError("Ingestion failed", content.ResponseCodes.INTERNAL_SERVER_ERROR)
            #yield self.reply_err(msg, content="dyde")

    @defer.inlineCallbacks
    def op_recv_shell(self, content, headers, msg):
        log.info("op_recv_shell")
        # this is NOT rpc
        yield msg.ack()

    @defer.inlineCallbacks
    def op_recv_chunk(self, content, headers, msg):
        log.info("op_recv_chunk")
        # this is NOT rpc
        yield msg.ack()

    @defer.inlineCallbacks
    def op_recv_done(self, content, headers, msg):
        log.info("op_recv_done")
        # this is NOT rpc
        yield msg.ack()

        # trigger the op_begin_ingest to complete!
        self._defer_ingest.callback(True)

class EOIIngestionClient(ServiceClient):
    """
    Class for the client accessing the resource registry.
    """
    def __init__(self, proc=None, **kwargs):
        # Step 1: Delegate initialization to parent "ServiceClient"
        if not 'targetname' in kwargs:
            kwargs['targetname'] = "eoi_ingest"
        ServiceClient.__init__(self, proc, **kwargs)
        
        # Step 2: Perform Initialization
        self.mc = MessageClient(proc=self.proc)
#        self.rc = ResourceClient(proc=self.proc)

    @defer.inlineCallbacks
    def ingest(self):
        """
        No argument needed - just send a simple object....
        """
        yield self._check_init()
        
        repo, ab = self.proc.workbench.init_repository(addresslink_type)
        
        ab.person.add()

        p = repo.create_object(person_type)
        p.name = 'david'
        p.id = 59
        p.email = 'stringgggg'
        ab.person[0] = p
        
        #print 'AdressBook!',ab
        
        (content, headers, msg) = yield self.rpc_send('ingest', ab)
        
        defer.returnValue(content)
        
        

    @defer.inlineCallbacks
    def retrieve(self,dataset_id):
        """
        @brief Client method to Register a Resource Instance
        This method is used to generate a new resource instance of type
        Resource Type
        @param resource_type
        """
        yield self._check_init()
        (content, headers, msg) = yield self.rpc_send('retrieve', dataset_id)
        
        
        log.info('EOI Ingestion Service; Retrieve replied: '+str(content))
        # Return value should be a resource identity
        defer.returnValue(content)
        
        
        
    @defer.inlineCallbacks
    def begin_ingest(self, ds_ingest_topic, ready_routing_key, ingest_service_timeout):
        """
        Start the ingest process by passing the Service a topic to communicate on, a
        routing key for intermediate replies (signaling that the ingest is ready), and
        a custom timeout for the ingest service (since it may take much longer than the
        default timeout to complete an ingest)
        """
        # Ensure a Process instance exists to send messages FROM...
        #   ...if not, this will spawn a new default instance.
        yield self._check_init()
        
        # Create the BeginIngestMessage
        begin_msg = yield self.mc.create_instance(BEGIN_INGEST_TYPE)
        begin_msg.ds_ingest_topic        = ds_ingest_topic
        begin_msg.ready_routing_key       = ready_routing_key
        begin_msg.ingest_service_timeout = ingest_service_timeout

        # Invoke [op_]update_request() on the target service 'dispatcher_svc' via RPC
        log.info("@@@--->>> Sending 'begin_ingest' RPC message to eoi_ingest service")
        content = "bhuahj"
        (content, headers, msg) = yield self.rpc_send('begin_ingest', begin_msg, timeout=ingest_service_timeout+30)
        

        defer.returnValue(content)
        
        
    @defer.inlineCallbacks
    def demo(self, ds_ingest_topic):
        yield self.proc.send(ds_ingest_topic, operation='recv_shell', content='butts')

        yield self.proc.send(ds_ingest_topic, operation='recv_chunk', content='butts')
        yield self.proc.send(ds_ingest_topic, operation='recv_chunk', content='butts')

        yield self.proc.send(ds_ingest_topic, operation='recv_done', content='butts')

# Spawn of the process using the module name
factory = ProcessFactory(EOIIngestionService)



'''

#----------------------------#
# Application Startup
#----------------------------#
:: bash ::
bin/twistd -n cc -h amoeba.ucsd.edu -a sysname=eoitest res/apps/resource.app


#----------------------------#
# Begin_Ingest Testing
#----------------------------#
from ion.services.dm.ingestion.eoi_ingester import EOIIngestionClient
client = EOIIngestionClient()
spawn('eoi_ingest')

client.begin_ingest('ingest.topic.123iu2yr82', 'ready_routing_key', 1234)

'''<|MERGE_RESOLUTION|>--- conflicted
+++ resolved
@@ -4,12 +4,8 @@
 @file ion/services/coi/resource_registry/resource_registry.py
 @author Michael Meisinger
 @author David Stuebe
-<<<<<<< HEAD
 @author Dave Foster <dfoster@asascience.com>
-@author Timothy LaRocque
-=======
 @author Tim LaRocque (client changes only)
->>>>>>> 0d338f7d
 @brief service for registering resources
 
 To test this with the Java CC!
@@ -157,7 +153,6 @@
         timeoutcb = reactor.callLater(content.ingest_service_timeout, _timeout)
 
         log.info('Notifying caller that ingest is ready by invoking RPC op_ingest_ready() using routing key: "%s"' % content.ready_routing_key)
-<<<<<<< HEAD
         self.send(content.ready_routing_key, operation='ingest_ready', content=True)
         #yield self.rpc_send(content.ready_routing_key, operation='ingest_ready', content=True)
 
@@ -173,18 +168,6 @@
         self._registered_life_cycle_objects.remove(self._subscriber)
         yield self._subscriber.terminate()
         self._subscriber = None
-=======
-        
-        # @todo: call op_ingest_ready() using ready_routing_key
-        yield self.send(content.ready_routing_key, 'ingest_ready', None)
-        
-        log.info('ingest is sleeping...')
-        
-        # @todo: put a timeout here to fake the length of time to perform an ingest
-        time.sleep(int(content.ingest_service_timeout / 1000))
-        
-        yield self.reply(msg, content={'topic':content.ds_ingest_topic})
->>>>>>> 0d338f7d
 
         if ingest_res:
             log.debug("Ingest succeeded, respond to original request")
