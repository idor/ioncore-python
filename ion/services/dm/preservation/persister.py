#!/usr/bin/env python

"""
@file ion/services/dm/preservation/persister.py
@author Paul Hubbard
@author David Stuebe
@author Matt Rodriguez
@date 6/7/10
@brief The persister writes DAP datasets to disk as netcdf files.
@see DAP protocol spec: http://www.opendap.org/pdf/ESE-RFC-004v1.1.pdf
"""


from ion.services.dm.util import dap_tools
import logging
log = logging.getLogger(__name__)


import os
import tempfile
import shutil
from exceptions import RuntimeError
from pydap.handlers.nca import Handler as ncaHandler

from ion.data import dataobject
from ion.resources.dm_resource_descriptions import DAPMessageObject, StringMessageObject, DictionaryMessageObject

from ion.core.base_process import ProtocolFactory

import uuid
from ion.services.dm.distribution import base_consumer


class PersisterConsumer(base_consumer.BaseConsumer):
    """
    Please update the doc string...

    The persister service is responsible for receiving a DAP dataset and
    writing to disk in netcdf format.
    Message protocol/encoding/format:
    * Expect a dictionary with keys for das, dds and dods
    * Since das and dds are multiline strings, they are encoded as json
    * Dods is base64-encoded

    The plan is that writing locally to disk will become writing to a HSM such
    as iRODS that presents a filesystem interface (or file-like-object we can
    hand off to the netcdf.save())

    @note Relies on a single message fitting in memory comfortably.
    @todo Depend on pub-sub
    @todo Notifications of new fileset
    @todo Update fileset directory/registry
    """


    #@defer.inlineCallbacks # If you call a yield inside you need to uncomment the inline callback
    def op_data(self, content, headers, msg):
        """
        @brief: this method is invoked when data arrives off an AMQP Queue
        @param content Message object which could be DAP, Dictionary or String
        @param headers Ignored
        @param msg Used to route the reply, otherwise ignored
        """
        log.info(self.__class__.__name__ +', MSG Received: ' + str(headers))
        log.info(self.__class__.__name__ + '; Calling data process!')

        # Keep track of how many messages you got
        self.receive_cnt[headers.get('receiver')] += 1

        # Unpack the message and save it to disk!
        datamessage = dataobject.DataObject.decode(content)
        if isinstance(datamessage, DAPMessageObject):

            dataset = dap_tools.dap_msg2ds(datamessage)
            # Call preserve DAP data
            fname = self.params['filename']

            name = os.path.basename(fname)
            dataset.name = name
            path = fname.replace(name,'')
<<<<<<< HEAD
            
            log.info( 'name: ' + name)
            log.info('fname:' + fname)
            log.info('path:' + path)
=======

            logging.info( 'name: ' + name)
            logging.info('fname:' + fname)
            logging.info('path:' + path)
>>>>>>> 9c01b40f

            retval = self._save_dap_dataset(dataset,path)
            log.info("retval from _save_dap_dataset is:"+ str(retval))
            if retval == 1:
                raise RuntimeError("Archive file does not exist")

            if retval == 2:
                raise RuntimeError("Problem with NCA handler")


        elif isinstance(datamessage, (DictionaryMessageObject, StringMessageObject)):

            data = datamessage.data
            fname = self.params['filename']
            log.info("Writing Dictionary or String to " + fname)
            f = open(fname, "w")
            f.write(data)
            f.close()

            #Call preserve dict or string
            #self._save_string_dataset(data,fname=self.params['filename'])

        else:
            raise RuntimeError("Persister Service received an incompatible message.")


        # Later - these will be sent to a historical log for the dataset...
        notification = datamessage.notification
        timestamp = datamessage.timestamp


    def _create_nca_configfile(self,base_name):
        """
        @brief: routine that creates a temporary file used by the pydap nca handler.
        @param basename: This is prefix of the filenames that will be appended by
        the nca handler
        """
        configfile = tempfile.NamedTemporaryFile()
        configfile.write("[dataset]")
        configfile.write(os.linesep)
        configfile.write("name=append")
        configfile.write(os.linesep)
        configfile.write("match=" + base_name + "_*.nc")
        configfile.write(os.linesep)
        configfile.write("axis=time")
        configfile.write(os.linesep)
        configfile.flush()
        return configfile

    def _save_dap_dataset(self, dataset, path):
        """
        @brief save the dataset as a netcdf file or append to an existing file
        @param dataset a pydap dataset
        @param fname the name of the file to write the pydap dataset,
        fname must use an absolute path
        """

        fname = dataset.name
        fname = os.path.join(path, fname)

        if '%2Enc' in fname:
            fname = fname.replace('%2Enc','.nc')

        elif not '.nc' in fname:
            fname = ".".join((fname, "nc"))
<<<<<<< HEAD
        
        
        log.info("running _save_dap_dataset, fname=%s" % fname)
=======


        logging.info("running _save_dap_dataset, fname=%s" % fname)
>>>>>>> 9c01b40f
        try:
            os.stat(fname)
        except OSError:
            log.info("Archive file does not exist")
            # Use return value - or throw an exception?
            return 1

        #Check to see if the file exists but is empty.
        if os.path.getsize(fname) == 0:
            # Write the data to a new file
            log.info("Archive file exists, but is empty")
            dap_tools.write_netcdf_from_dataset(dataset, fname)
            return 0
        else:
            #The file exists and is not empty, append the contents

            tmp_file_base = os.path.join(path, str(uuid.uuid4())[:8])

            tmp_file_0 = tmp_file_base + '_0.nc'

            shutil.copy(fname, tmp_file_0)

            tmp_file_1 = tmp_file_base + '_1.nc'
            dap_tools.write_netcdf_from_dataset(dataset, tmp_file_1)
<<<<<<< HEAD
            
            log.info("Write new dataset to the file")
            configfile = self._create_nca_configfile(tmp_file_base)    
            log.info("Initializing nca handler")
=======

            logging.info("Write new dataset to the file")
            configfile = self._create_nca_configfile(tmp_file_base)
            logging.info("Initializing nca handler")
>>>>>>> 9c01b40f
            h = ncaHandler(configfile.name)
            try:
                ds = h.parse_constraints({'pydap.ce':(None,None)})
            except:
                log.exception("problem using append handler")
                # Use return value or exception?
                os.remove(tmp_file_1)
                os.remove(tmp_file_0)
                return 2
<<<<<<< HEAD
        
            log.info("Created new netcdf dataset")
=======

            logging.info("Created new netcdf dataset")
>>>>>>> 9c01b40f
            dap_tools.write_netcdf_from_dataset(ds, tmp_file_base + 'agg.nc')
            shutil.move(tmp_file_base + 'agg.nc', fname)

            configfile.close()
            os.remove(tmp_file_1)
            os.remove(tmp_file_0)

            return 0


    '''
    # Must be called op_data
    @defer.inlineCallbacks
    def op_persist_dap_dataset(self, content, headers, msg):
        """
        @brief top-level routine to persist a dataset.
        @param content Message with das, dds and dods keys
        @param headers Ignored
        @param msg Used to route the reply, otherwise ignored
        @retval RPC message via reply_ok/reply_err
        """
        log.info('called to persist a dap dataset!')

        assert(isinstance(content, dict))

        try:
            rc = self._save_no_xmit(content)
        except KeyError:
            yield self.reply_err(msg, {'value':'Missing headers'}, {})
            defer.returnValue(None)
        if rc:
            yield self.reply_err(msg, {'value': 'Error saving!'}, {})
            defer.returnValue(None)

        yield self.reply_ok(msg)

    # Must also be called op_data?
    @defer.inlineCallbacks
    def op_append_dap_dataset(self, content, headers, msg):
        """
        @brief routine to append to an existing dataset which is a netcdf file
        @param content Message with dataset name, pattern, das, dds and dods keys
        The dataset name is mapped to a file that will be used to persist the dataset
        The pattern is used to match all of the files that will be appended
        @param headers Ignored
        @param msg Used to route the reply, otherwise ignored
        @retval RPC message via reply_ok/reply_err
        """
<<<<<<< HEAD
        log.info('called to append a dap dataset!')
        
=======
        logging.info('called to append a dap dataset!')

>>>>>>> 9c01b40f
        assert(isinstance(content, dict))

        try:
            self.op_persist_dap_dataset(content, headers, msg)
        except:
            yield self.reply_err(msg, {'value': 'Problem with persisting new dataset'}, {})
            defer.returnValue(None)
        dataset = content["dataset"]
        dsname = generate_filename(dataset)
        pattern = content["pattern"]
<<<<<<< HEAD
        
        log.info('using netcdf file matching pattern: ' + pattern)
=======

        logging.info('using netcdf file matching pattern: ' + pattern)
>>>>>>> 9c01b40f
        try:
            log.info("calling _append_no_xmit ")
            rc = self._append_no_xmit(dsname, pattern)
            log.info("returned from _append_no_xmit with rc ", rc)
        except:
            yield self.reply_err(msg, {'value':'Problem appending the dataset'}, {})
            defer.returnValue(None)

        yield self.reply_ok(msg)


    def _append_no_xmit(self, dsname, pattern, local_dir=None):
        """
        @brief Appends netcdf files together.
        @param dsname, the name of the file that contains the
        @param pattern a pattern used to match netcdf files to append

        """
        configfile = tempfile.NamedTemporaryFile()
        configfile.write("[dataset]")
        configfile.write(os.linesep)
        configfile.write("name=append")
        configfile.write(os.linesep)
        configfile.write("match="+ pattern)
        configfile.write(os.linesep)
        configfile.write("axis=time")
        configfile.write(os.linesep)
<<<<<<< HEAD
        configfile.flush()    
        log.info("Initializing nca handler")
=======
        configfile.flush()
        logging.info("Initializing nca handler")
>>>>>>> 9c01b40f
        h = ncaHandler(configfile.name)
        try:
            ds = h.parse_constraints({'pydap.ce':(None,None)})
        except:
            log.exception("problem using append handler")
            return 2
<<<<<<< HEAD
        
        log.info("Created new netcdf dataset")
        try:
            
            log.info("saving netcdf file")
=======

        logging.info("Created new netcdf dataset")
        try:

            logging.info("saving netcdf file")
>>>>>>> 9c01b40f
            #It needs to save the file to a new file name, I have arbitrarily chosen
            #to make the file the same as the first file name with the suffix _append
            netcdf.save(ds, dsname+ "_append")
        except UnicodeDecodeError, ude:
            log.exception('save error: %s ' % ude)
            return 1

        configfile.close()


    def _save_no_xmit(self, content, local_dir=None):
        """
        @brief Parse message into decodable objects: DAS, DDS, data.
        Then calls _save_dataset to to the pydap->netcdf step.
        @param content Dictionary with dds, das, dods keys
        @param local_dir If set, destination directory (e.g. iRODS)
        @retval Return value from _save_dataset
        @note if no local_dir, set from config file via generate_filename
        """
        try:
            log.debug('Decoding %d byte dataset...' % len(str(content)))
            dds = json.loads(str(content['dds']))
            das = json.loads(str(content['das']))
            dods = base64.b64decode(content['dods'])
            source_url = content['source_url']
            log.debug('Decoded dataset OK')
        except KeyError, ke:
            log.error('Unable to find required fields in dataset!')
            raise ke

        log.debug('DAS snippet: ' + das[:80])
        log.debug('DDS snippet: ' + dds[:80])

        return(self._save_dataset(das, dds, dods, source_url, local_dir=local_dir))

    def _save_dataset(self, das, dds, dods, source_url, local_dir=None):
        """
        @brief Does the conversion from das+dds+dods into pydap objects and
        thence to a netcdf file. Mostly pydap code, though we do brand/annotate
        the dataset in the NC_GLOBAL attribute. (Experimental feature)
        @param das DAS metadata, as returned from the server
        @param dds DDS metadata, as returned from the server
        @param dods DODS (actual data), XDR encoded, as returned from the server
        @param source_url Original URL, used as key in dataset registry
        @param local_dir If set, destination directory
        """
        das = str(das)
        log.debug('Starting creation of pydap objects')
        dataset = DDSParser(dds).parse()
        dataset = DASParser(das, dataset).parse()

        """
        Tag global attributes with cache info
        @todo Design decision - what goes into per-file metadata?
        @note This is purely OOI code - not pydap at all.
        """
        dataset.attributes['NC_GLOBAL']['ooi-download-timestamp'] = time.asctime()
        dataset.attributes['NC_GLOBAL']['ooi-source-url'] = source_url

        # Back to pydap code - this block is from open_url in client.py
        # Remove any projections from the url, leaving selections.
        scheme, netloc, path, query, fragment = urlsplit(source_url)
        projection, selection = parse_qs(query)
        url = urlunsplit(
                (scheme, netloc, path, '&'.join(selection), fragment))

        # Set data to a Proxy object for BaseType and SequenceType. These
        # variables can then be sliced to retrieve the data on-the-fly.
        for var in walk(dataset, BaseType):
            var.data = ArrayProxy(var.id, url, var.shape)
        for var in walk(dataset, SequenceType):
            var.data = SequenceProxy(var.id, url)

        # Apply the corresponding slices.
        projection = fix_shn(projection, dataset)
        for var in projection:
            target = dataset
            while var:
                token, slice_ = var.pop(0)
                target = target[token]
                if slice_ and isinstance(target.data, VariableProxy):
                    shape = getattr(target, 'shape', (sys.maxint,))
                    target.data._slice = fix_slice(slice_, shape)

        # This block is from open_dods in client.py
        dds, xdrdata = dods.split('\nData:\n', 1)
        dataset.data = DapUnpacker(xdrdata, dataset).getvalue()

        log.debug('pydap object creation complete')
        fname = generate_filename(source_url, local_dir=local_dir)
        log.info('Saving DAP dataset "%s" to "%s"' % (source_url, fname))

        try:
            netcdf.save(dataset, fname)
        except UnicodeDecodeError, ude:
            log.exception('save error: %s ' % ude)
            return 1
'''
# Must change name after refactor
factory = ProtocolFactory(PersisterConsumer)


'''
There is no client for a consumer...
class PersisterClient(BaseServiceClient): # Not really needed - consumers don't have clients
    def __init__(self, proc=None, **kwargs):
        if not 'targetname' in kwargs:
            kwargs['targetname'] = 'persister'
        BaseServiceClient.__init__(self, proc, **kwargs)

    @defer.inlineCallbacks
    def persist_dap_dataset(self, dap_message):
        """
        @brief Invoke persister, assumes a single dataset per message
        @param dap_message Message with das/dds/dods in das/dds/dods keys
        @retval ok or error via rpc mechanism
        """
        yield self._check_init()

        (content, headers, msg) = yield self.rpc_send('persist_dap_dataset',
                                                      dap_message)
<<<<<<< HEAD
        
        log.debug('dap persist returns: ' + str(content))
=======

        logging.debug('dap persist returns: ' + str(content))
>>>>>>> 9c01b40f
        defer.returnValue(str(content))

    @defer.inlineCallbacks
    def append_dap_dataset(self, dataset, pattern, dap_message):
        """
        @brief Append to an existing dataset, new data from a dap message
        @param dataset, a logical name of the dataset, this name is mapped to a file name
        @param dap_message Message with das/dds/dods in das/dds/dods keys
        @retval ok or error via rpc mechanism
        """
        yield self._check_init()
        dap_message.update({'dataset': dataset})
        dap_message.update({'pattern': pattern})
        (content, headers, meg) = yield self.rpc_send('append_dap_dataset',
                                                      dap_message)
<<<<<<< HEAD
        
        log.debug('dap append returns: ' + str(content))
=======

        logging.debug('dap append returns: ' + str(content))
>>>>>>> 9c01b40f
        defer.returnValue(str(content))
'''


#<|MERGE_RESOLUTION|>--- conflicted
+++ resolved
@@ -15,7 +15,6 @@
 import logging
 log = logging.getLogger(__name__)
 
-
 import os
 import tempfile
 import shutil
@@ -78,17 +77,10 @@
             name = os.path.basename(fname)
             dataset.name = name
             path = fname.replace(name,'')
-<<<<<<< HEAD
-            
+
             log.info( 'name: ' + name)
             log.info('fname:' + fname)
             log.info('path:' + path)
-=======
-
-            logging.info( 'name: ' + name)
-            logging.info('fname:' + fname)
-            logging.info('path:' + path)
->>>>>>> 9c01b40f
 
             retval = self._save_dap_dataset(dataset,path)
             log.info("retval from _save_dap_dataset is:"+ str(retval))
@@ -154,15 +146,7 @@
 
         elif not '.nc' in fname:
             fname = ".".join((fname, "nc"))
-<<<<<<< HEAD
-        
-        
         log.info("running _save_dap_dataset, fname=%s" % fname)
-=======
-
-
-        logging.info("running _save_dap_dataset, fname=%s" % fname)
->>>>>>> 9c01b40f
         try:
             os.stat(fname)
         except OSError:
@@ -187,17 +171,10 @@
 
             tmp_file_1 = tmp_file_base + '_1.nc'
             dap_tools.write_netcdf_from_dataset(dataset, tmp_file_1)
-<<<<<<< HEAD
-            
+
             log.info("Write new dataset to the file")
-            configfile = self._create_nca_configfile(tmp_file_base)    
+            configfile = self._create_nca_configfile(tmp_file_base)
             log.info("Initializing nca handler")
-=======
-
-            logging.info("Write new dataset to the file")
-            configfile = self._create_nca_configfile(tmp_file_base)
-            logging.info("Initializing nca handler")
->>>>>>> 9c01b40f
             h = ncaHandler(configfile.name)
             try:
                 ds = h.parse_constraints({'pydap.ce':(None,None)})
@@ -207,13 +184,8 @@
                 os.remove(tmp_file_1)
                 os.remove(tmp_file_0)
                 return 2
-<<<<<<< HEAD
-        
+
             log.info("Created new netcdf dataset")
-=======
-
-            logging.info("Created new netcdf dataset")
->>>>>>> 9c01b40f
             dap_tools.write_netcdf_from_dataset(ds, tmp_file_base + 'agg.nc')
             shutil.move(tmp_file_base + 'agg.nc', fname)
 
@@ -262,13 +234,8 @@
         @param msg Used to route the reply, otherwise ignored
         @retval RPC message via reply_ok/reply_err
         """
-<<<<<<< HEAD
         log.info('called to append a dap dataset!')
-        
-=======
-        logging.info('called to append a dap dataset!')
-
->>>>>>> 9c01b40f
+
         assert(isinstance(content, dict))
 
         try:
@@ -279,13 +246,8 @@
         dataset = content["dataset"]
         dsname = generate_filename(dataset)
         pattern = content["pattern"]
-<<<<<<< HEAD
-        
+
         log.info('using netcdf file matching pattern: ' + pattern)
-=======
-
-        logging.info('using netcdf file matching pattern: ' + pattern)
->>>>>>> 9c01b40f
         try:
             log.info("calling _append_no_xmit ")
             rc = self._append_no_xmit(dsname, pattern)
@@ -313,32 +275,19 @@
         configfile.write(os.linesep)
         configfile.write("axis=time")
         configfile.write(os.linesep)
-<<<<<<< HEAD
-        configfile.flush()    
+        configfile.flush()
         log.info("Initializing nca handler")
-=======
-        configfile.flush()
-        logging.info("Initializing nca handler")
->>>>>>> 9c01b40f
+
         h = ncaHandler(configfile.name)
         try:
             ds = h.parse_constraints({'pydap.ce':(None,None)})
         except:
             log.exception("problem using append handler")
             return 2
-<<<<<<< HEAD
-        
+
         log.info("Created new netcdf dataset")
         try:
-            
             log.info("saving netcdf file")
-=======
-
-        logging.info("Created new netcdf dataset")
-        try:
-
-            logging.info("saving netcdf file")
->>>>>>> 9c01b40f
             #It needs to save the file to a new file name, I have arbitrarily chosen
             #to make the file the same as the first file name with the suffix _append
             netcdf.save(ds, dsname+ "_append")
@@ -460,13 +409,8 @@
 
         (content, headers, msg) = yield self.rpc_send('persist_dap_dataset',
                                                       dap_message)
-<<<<<<< HEAD
-        
+
         log.debug('dap persist returns: ' + str(content))
-=======
-
-        logging.debug('dap persist returns: ' + str(content))
->>>>>>> 9c01b40f
         defer.returnValue(str(content))
 
     @defer.inlineCallbacks
@@ -482,13 +426,8 @@
         dap_message.update({'pattern': pattern})
         (content, headers, meg) = yield self.rpc_send('append_dap_dataset',
                                                       dap_message)
-<<<<<<< HEAD
-        
+
         log.debug('dap append returns: ' + str(content))
-=======
-
-        logging.debug('dap append returns: ' + str(content))
->>>>>>> 9c01b40f
         defer.returnValue(str(content))
 '''
 
