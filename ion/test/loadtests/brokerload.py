--- conflicted
+++ resolved
@@ -24,16 +24,6 @@
 
 class BrokerTestOptions(LoadTestOptions):
     optParameters = [
-<<<<<<< HEAD
-                ['scenario', 's', 'connect', 'Load test scenario'],
-                ['host', 'h', 'localhost', 'Broker host name'],
-                ['port', 'p', 5672, 'Broker port'],
-                ['vhost', 'v', '/', 'Broker vhost'],
-                ['heartbeat', None, 0, 'Heartbeat rate [seconds]'],
-                ['monitor', 'm', 3, 'Monitor poll rate [seconds]']
-    ]
-    optFlags = []
-=======
           ['scenario', 's', 'message', 'Load test scenario.']
         , ['host', 'h', 'localhost', 'Broker host name.']
         , ['port', 'p', 5672, 'Broker port.']
@@ -59,7 +49,6 @@
         , ['durable', None, 'Set durable to true in all relevant AMQP options.']
         , ['exclusive', None, 'Set queues and consumers to exclusive.']
     ]
->>>>>>> 33e7e979
 
 
 class BrokerTest(LoadTest):
@@ -80,31 +69,21 @@
         self.broker_port = opts['port']
         self.broker_vhost = opts['vhost']
         self.monitor_rate = opts['monitor']
-<<<<<<< HEAD
-
-        print 'Running the "%s" scenario on "%s:%d" at "%s".' % (self.scenario, self.broker_host,
-                                                                 self.broker_port, self.broker_vhost)
-=======
         self.ack_msgs = not opts['no-ack']
         self.consume_msgs = not opts['no-consume']
         self.publish_msgs = True
->>>>>>> 33e7e979
 
         self.cur_state['connects'] = 0
         self.cur_state['msgsend'] = 0
         self.cur_state['msgrecv'] = 0
         self.cur_state['errors'] = 0
 
-<<<<<<< HEAD
-        self._enable_monitor(self.monitor_rate)
-=======
         self.publishers, self.consumers = [], []
 
         self._enable_monitor(self.monitor_rate)
 
     def guid(self):
         return '%s:%s' % (self.load_id, pu.create_guid())
->>>>>>> 33e7e979
 
     @defer.inlineCallbacks
     def generate_load(self):
@@ -249,10 +228,6 @@
 
     @defer.inlineCallbacks
     def tearDown(self):
-<<<<<<< HEAD
-        self._disable_monitor()
-        self.monitor()
-=======
         yield defer.DeferredList([pub.close() for pub in self.publishers])
         yield defer.DeferredList([con.close() for con in self.consumers])
         yield self._disconnect_broker()
@@ -260,7 +235,6 @@
         self._disable_monitor()
         self._call_monitor(False)
         self.summary()
->>>>>>> 33e7e979
 
 
     def monitor(self, output=True):
