#!/usr/bin/env python

"""
@file ion/core/exception.py
@author Michael Meisinger
@brief module for exceptions
"""

import ion.util.ionlog
log = ion.util.ionlog.getLogger(__name__)

class FatalError(Exception):
    """
    Raise this exception from within a process/service op_ method when
    things go really wrong for you. This gives you the ability to "fail
    quickly"; the container will die, and it's monitoring system can take
    action to start a replacement.
    """

# User-defined Exceptions should be derived from Exception
class IonError(StandardError):
    pass

    # @todo Some better str output

class ConfigurationError(IonError):
    pass

class StartupError(IonError):
    pass

class IllegalStateError(IonError):
    pass

class ConversationError(IonError):
    pass

class ApplicationError(IonError):
    """
    @Brief An Exception class for use in service business logic which will not result in the service
    being terminated. Any exception thrown which is not a subclass of Application Error will
    cause the process to terminate.
    """
<<<<<<< HEAD

    def __init__(self, reason, response_code):
=======
    
    def __init__(self, reason, response_code=500):
>>>>>>> ce4b979d
        """
        @param reason a string explaining the cause of the exception
        @param response_code is an http style numerical error code. These are defined in the ION Message
        When this exception is used in RPC messaging, a 400 level code will result in a
        ReceivedApplicationError in the originating process. A 500 level code will result in a
        ReceivedContainerError.
        """

        # Set up the exception
        IonError.__init__(self, reason)

        # Set the response code
        self.response_code = response_code

class ReceivedError(IonError):

    def __init__(self, headers, content):
            self.msg_headers = headers
            self.msg_content = content
            msg = "ERROR received in message"
            IonError.__init__(self, msg)

class ReceivedContainerError(ReceivedError):
    """
    An exception to throw when a 5XX response code is received during RPC messaging
    """

class ReceivedApplicationError(ReceivedError):
    """
    An exception to throw for 4XX response code is received during RPC messaging
    """



#class ReceivedError(IonError):
#
#    def __init__(self, *args, **kwargs):
#        if len(args) == 2 and type(args[0]) is dict and type(args[1]) is dict:
#            headers = args[0]
#            content = args[1]
#            self.msg_headers = headers
#            self.msg_content = content
#            msg = content.get('errmsg', "ERROR received in message")
#            IonError.__init__(self, msg)
#        else:
#            IonError.__init__(self, *args, **kwargs)<|MERGE_RESOLUTION|>--- conflicted
+++ resolved
@@ -41,13 +41,8 @@
     being terminated. Any exception thrown which is not a subclass of Application Error will
     cause the process to terminate.
     """
-<<<<<<< HEAD
 
-    def __init__(self, reason, response_code):
-=======
-    
     def __init__(self, reason, response_code=500):
->>>>>>> ce4b979d
         """
         @param reason a string explaining the cause of the exception
         @param response_code is an http style numerical error code. These are defined in the ION Message
