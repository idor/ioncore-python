#!/usr/bin/env python

"""
@file ion/data/test/test_store.py
@author Paul Hubbard
@author Dorian Raymer
@author David Stuebe
@author Matt Rodriguez
@test Service test of IStore Implementation
"""

import ion.util.ionlog
log = ion.util.ionlog.getLogger(__name__)
from uuid import uuid4

from twisted.trial import unittest
from twisted.internet import defer

from ion.data.backends import cassandra
from ion.data.store import Store

from ion.data.backends.store_service import StoreServiceClient
from ion.test.iontest import IonTestCase


class IStoreTest(unittest.TestCase):

    @defer.inlineCallbacks
    def setUp(self):
        self.ds = yield self._setup_backend()
        self.key = str(uuid4())
        self.value = str(uuid4())

    def _setup_backend(self):
        """return a deferred which returns a initiated instance of a
        backend
        """
        d = Store.create_store()
        return d

    @defer.inlineCallbacks
    def tearDown(self):
        yield self.ds.clear_store()


    @defer.inlineCallbacks
    def test_clear_store(self):
        # Make sure we can't read the cleared store
        yield self.ds.put(self.key, self.value)
        rc = yield self.ds.clear_store()
        if rc == None:
            log.info("Success clearing store!")
        rc = yield self.ds.get(self.key)
        self.failUnlessEqual(rc, None)


    @defer.inlineCallbacks
    def test_get_404(self):
        # Make sure we can't read the not-written
        rc = yield self.ds.get(self.key)
        self.failUnlessEqual(rc, None)

    @defer.inlineCallbacks
    def test_write_and_delete(self):
        # Hmm, simplest op, just looking for exceptions
        yield self.ds.put(self.key, self.value)
        yield self.ds.remove(self.key)

    @defer.inlineCallbacks
    def test_delete(self):
        yield self.ds.put(self.key, self.value)
        yield self.ds.remove(self.key)
        rc = yield self.ds.get(self.key)
        self.failUnlessEqual(rc, None)

    @defer.inlineCallbacks
    def test_put_get_delete(self):
        # Write, then read to verify same
        yield self.ds.put(self.key, self.value)
        b = yield self.ds.get(self.key)
        self.failUnlessEqual(self.value, b)
        yield self.ds.remove(self.key)

    @defer.inlineCallbacks
    def test_query(self):
        # Write a key, query for it, verify contents
        yield self.ds.put(self.key, self.value)
        rl = yield self.ds.query(self.key)
#        print 'type rl',type(rl)
#        print 'type rl[0]', type(rl[0])
#        print 'type rl[0][0]', type(rl[0][0])
        self.failUnlessEqual(rl[0], self.key)



class CassandraStoreTestSuperCols(IStoreTest):

    def _setup_backend(self):
        clist = ['amoeba.ucsd.edu:9160']
        d = cassandra.CassandraStore.create_store(cass_host_list=clist)
        return d
    
    @defer.inlineCallbacks
    def tearDown(self):
        yield self.ds.clear_store()
        self.ds.manager.shutdown()


class CassandraStoreTestNoSuperCols(IStoreTest):

    def _setup_backend(self):
        clist = ['amoeba.ucsd.edu:9160']
        ds = cassandra.CassandraStore.create_store(
            cass_host_list=clist,
            cf_super=False,
            keyspace='Datasets',
            colfamily='Catalog'
            )
        return ds
        
    @defer.inlineCallbacks
    def tearDown(self):
        logging.info("in tearDown")
        yield self.ds.clear_store()
        logging.info("Calling shutdown")
        self.ds.manager.shutdown()
        logging.info("Shutdown")
    
    @defer.inlineCallbacks  
    def test_clear_store(self):
        """
        @note This doesn't work if I just raise an exception. The problem
        seems to be that shutdown is called on the protocol factory before
        a connection has been made. This might be a bug with the Telephus
        client. I'll investigate further after I get this merged back 
        into the main branch
        
        Matt Rodriguez 9/30/10
        """
        yield self.ds.put(self.key, self.value)
        yield self.ds.remove(self.key)
        #import twisted.internet.base
        #twisted.internet.base.DelayedCall.debug = True
        #raise unittest.SkipTest('Can not clear the persistent store if the name space is not unique')
    
    
        
    

class CassandraStoreTestSup(IStoreTest):

    def _setup_backend(self):
        clist = ['amoeba.ucsd.edu:9160']
        ds = cassandra.CassandraStore.create_store(
            cass_host_list=clist,
            keyspace='Datastore',
            colfamily='DS1',
            cf_super=True,
            namespace='n')
        return ds
    
    @defer.inlineCallbacks
    def tearDown(self):
        yield self.ds.clear_store()
        self.ds.manager.shutdown()

class CassandraSuperStoreRandomNameSpaceTest(IStoreTest):

    def _setup_backend(self):
        clist = ['amoeba.ucsd.edu:9160']
        ds = cassandra.CassandraStore.create_store(
            cass_host_list=clist,
            keyspace='DatastoreTest',
            colfamily='DS1',
            cf_super=True)
        return ds

    @defer.inlineCallbacks
    def tearDown(self):
        yield self.ds.clear_store()
        self.ds.manager.shutdown()
        
class StoreServiceTest(IonTestCase, IStoreTest):
    """
    Testing example hello service.
    """

    @defer.inlineCallbacks
    def _setup_backend(self):
        yield self._start_container()
        # By default, the store service will use Store in the backend.
        services = [
            {'name':'store1','module':'ion.data.backends.store_service','class':'StoreService'},
        ]

<<<<<<< HEAD
        sup = yield self._spawn_processes(services)
        ds = yield StoreServiceClient.create_store(proc=sup)

=======
        self._sup = yield self._spawn_processes(services)
        ds = yield StoreServiceClient.create_store(proc=self._sup)
        
>>>>>>> e139e33a
        defer.returnValue(ds)


    @defer.inlineCallbacks
    def tearDown(self):
        yield self.ds.clear_store()
        logging.info("dir(self.ds) %s " % self.ds.__dict__)
        yield self._shutdown_processes(proc=self._sup)
        yield self._stop_container()
<<<<<<< HEAD
=======
    
>>>>>>> e139e33a

#    def test_clear_store(self):
#        raise unittest.SkipTest('Not implemented yet')<|MERGE_RESOLUTION|>--- conflicted
+++ resolved
@@ -120,11 +120,11 @@
         
     @defer.inlineCallbacks
     def tearDown(self):
-        logging.info("in tearDown")
-        yield self.ds.clear_store()
-        logging.info("Calling shutdown")
-        self.ds.manager.shutdown()
-        logging.info("Shutdown")
+        log.info("in tearDown")
+        yield self.ds.clear_store()
+        log.info("Calling shutdown")
+        self.ds.manager.shutdown()
+        log.info("Shutdown")
     
     @defer.inlineCallbacks  
     def test_clear_store(self):
@@ -192,29 +192,16 @@
         services = [
             {'name':'store1','module':'ion.data.backends.store_service','class':'StoreService'},
         ]
-
-<<<<<<< HEAD
-        sup = yield self._spawn_processes(services)
-        ds = yield StoreServiceClient.create_store(proc=sup)
-
-=======
         self._sup = yield self._spawn_processes(services)
         ds = yield StoreServiceClient.create_store(proc=self._sup)
-        
->>>>>>> e139e33a
         defer.returnValue(ds)
 
 
     @defer.inlineCallbacks
     def tearDown(self):
         yield self.ds.clear_store()
-        logging.info("dir(self.ds) %s " % self.ds.__dict__)
+        log.info("dir(self.ds) %s " % self.ds.__dict__)
         yield self._shutdown_processes(proc=self._sup)
         yield self._stop_container()
-<<<<<<< HEAD
-=======
-    
->>>>>>> e139e33a
-
-#    def test_clear_store(self):
-#        raise unittest.SkipTest('Not implemented yet')+
+
