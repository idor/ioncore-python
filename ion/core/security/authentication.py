#!/usr/bin/env python

"""
@file ion/core/security/authentication.py
@author Roger Unwin
@author Dorian Raymer
@brief routines for working with crypto (x509 certificates and private_keys)
"""

import binascii
import urllib
import os
import sys
import tempfile
import datetime
import calendar
import time

from M2Crypto import EVP, X509, BIO, SMIME, RSA

from twisted.internet import defer

import ion.util.ionlog
#from ion.resources import coi_resource_descriptions 


log = ion.util.ionlog.getLogger(__name__)

#XXX @note What is this?
sys.path.insert(0, "build/lib.linux-i686-2.4/")

#XXX @todo Fix: Should not need absolute paths.
BASEPATH = os.path.realpath(".")
CERTIFICATE_PATH = BASEPATH + '/res/certificates/'

class Authentication(object):
    """
    routines for working with crypto (x509 certificates and private_keys)
    """

    def sign_message_hex(self, message, rsa_private_key):
        """
        @param message byte string
        return a hex encoded signature for a message
        """
        return binascii.hexlify(self.sign_message(message, rsa_private_key))

    def sign_message(self, message, rsa_private_key): 
        """
        take a message, and return a binary signature of it
        """
        pkey = EVP.load_key_string(rsa_private_key)
        pkey.sign_init()
        pkey.sign_update(message)
        sig = pkey.sign_final()
        return sig

    def verify_message_hex(self, message, certificate, signed_message_hex):
        """
        verify a hex encoded signature for a message
        """
        return self.verify_message(message, certificate, binascii.unhexlify(signed_message_hex))

    def verify_message(self, message, certificate, signed_message):
        """
        This verifies that the message and the signature are indeed signed by the certificate
        """
        x509 = X509.load_cert_string(certificate)
        pubkey = x509.get_pubkey()
        pubkey.verify_init()
        pubkey.verify_update(message)
        if pubkey.verify_final(signed_message) == 1:
            return True
        else:
            return False

    def private_key_encrypt_message_hex(self, message, private_key):
        """
        a version of private_key_encrypt_message that returns ascii safe result
        """
        return binascii.hexlify(self.private_key_encrypt_message(message, private_key))

    def private_key_encrypt_message(self, message, private_key):
        """
        encrypt a message using the private_key
        """
        priv = RSA.load_key_string(private_key)
        
        p = getattr(RSA, 'pkcs1_padding')
        ctxt = priv.private_encrypt(message, p)
        return ctxt

    def private_key_decrypt_message_hex(self, encrypted_message, private_key):
        """
        a version of private_key_decrypt_message that works with ascii safe encryption string
        """
        return self.private_key_decrypt_message(binascii.unhexlify(encrypted_message), private_key)

    def private_key_decrypt_message(self, encrypted_message, private_key):
        """
        decrypt a message using the private_key
        """
        priv = RSA.load_key_string(private_key)
        p = getattr(RSA, 'pkcs1_padding')
        ptxt = priv.public_decrypt(encrypted_message, p)
        return ptxt

    def public_encrypt_hex(self, message, private_key):
        """
        this encrypts messages that will be decrypted using private_decrypt, but using ascii safe result
        """
        return binascii.hexlify(self.public_encrypt(message, private_key))

    def public_encrypt(self, message, private_key):
        """
        this encrypts messages that will be decrypted using private_decrypt
        """
        priv = RSA.load_key_string(private_key)
      
        p = getattr(RSA, 'pkcs1_padding') # can be either 'pkcs1_padding', 'pkcs1_oaep_padding'
        ctxt = priv.public_encrypt(message, p)
        
        return ctxt

    def private_decrypt_hex(self, encrypted_message, private_key):
        """
        this decrypts messages encrypted using public_encrypt, but using ascii safe input
        """
        return self.private_decrypt(binascii.unhexlify(encrypted_message), private_key)

    def private_decrypt(self, encrypted_message, private_key):
        """
        this decrypts messages encrypted using public_encrypt
        """
        
        priv = RSA.load_key_string(private_key)
        
        p = getattr(RSA, 'pkcs1_padding') # can be either 'pkcs1_padding', 'pkcs1_oaep_padding'
        ptxt = priv.private_decrypt(encrypted_message, p)
        
        return ptxt

    def decode_certificate(self, certificate):
        """
        Return a Dict of all known attributes for the certificate
        """
        log.info("decode_certificate:\n"+str(certificate))
<<<<<<< HEAD
        print certificate
=======
>>>>>>> e18eaf91
        attributes = {}
        from IPython.Shell import IPShellEmbed
        ipshell = IPShellEmbed()
        ipshell()
        x509 = X509.load_cert_string(certificate, format=1)
        
        attributes['subject_items'] = {}
        attributes['subject'] = str(x509.get_subject())
        for item in attributes['subject'].split('/'):
            try:
                key,value = item.split('=')
                attributes['subject_items'][key] = urllib.unquote(value)
            except:
                """
                """
        
        attributes['issuer_items'] = {}
        attributes['issuer'] = str(x509.get_issuer())
        for item in attributes['issuer'].split('/'):
            try:
                key,value = item.split('=')
                attributes['issuer_items'][key] = urllib.unquote(value)
            except:
                """
                """
        
        attributes['not_valid_before'] = str(x509.get_not_before())
        attributes['not_valid_after'] = str(x509.get_not_after())
        attributes['ext_count'] = str(x509.get_ext_count())
        attributes['fingerprint'] = str(x509.get_fingerprint())
        attributes['text'] = str(x509.as_text())
        attributes['serial_number'] = str(x509.get_serial_number())
        attributes['version'] = str(x509.get_version())
        
        return attributes

    def is_certificate_descended_from(self, user_cert, ca_file_name):
        """
        tests if the certificate was issued by the passed in certificate authority
        """
        store = X509.X509_Store()
        store.add_x509(X509.load_cert(CERTIFICATE_PATH + ca_file_name))
        x509 = X509.load_cert_string(user_cert)
        return store.verify_cert(x509)

    def is_certificate_valid(self, user_cert):
        """
        This returns if the certificate is valid.
        """
        return self.verify_certificate_chain(user_cert)

    def verify_certificate_chain(self, user_cert):
        """
        This returns if the certificate is valid.
        """
        #cilogon-basic.pem	cilogon-openid.pem	cilogon-silver.pem
        validity = False
        for ca_file_name in ['cilogon-basic.pem', 'cilogon-openid.pem', 'cilogon-silver.pem']:
            if self.is_certificate_descended_from(user_cert, ca_file_name) == 1:
                validity = True
                
        return validity

    def get_certificate_level(self, user_cert):
        """
        return what level of trust the certificate comes with
        """
        if self.is_certificate_descended_from(user_cert, 'cilogon-openid.pem'):
            return 'Openid'
        if self.is_certificate_descended_from(user_cert, 'cilogon-basic.pem'):
            return 'Basic'
        if self.is_certificate_descended_from(user_cert, 'cilogon-silver.pem'):
            return 'Silver'
        return 'Invalid'

    def is_certificate_within_date_range(self, user_cert):
        """
        Test if the current date is covered by the certificates valid within date range.
        """
        os.environ['TZ'] = 'GMT'
        time.tzset()

        cert = X509.load_cert_string(user_cert)
        nvb = datetime.datetime.strptime(str(cert.get_not_before()),"%b %d %H:%M:%S %Y %Z")
        nva = datetime.datetime.strptime(str(cert.get_not_after()),"%b %d %H:%M:%S %Y %Z")
        today = datetime.datetime.today()
        
        if today < nvb:
            return False
        if today > nva:
            return False
        return True
<|MERGE_RESOLUTION|>--- conflicted
+++ resolved
@@ -145,10 +145,6 @@
         Return a Dict of all known attributes for the certificate
         """
         log.info("decode_certificate:\n"+str(certificate))
-<<<<<<< HEAD
-        print certificate
-=======
->>>>>>> e18eaf91
         attributes = {}
         from IPython.Shell import IPShellEmbed
         ipshell = IPShellEmbed()
